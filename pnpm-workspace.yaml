--- conflicted
+++ resolved
@@ -12,8 +12,6 @@
   '@trpc/tanstack-react-query': ^11.1.2
   wrangler: ^4.16.0
   typescript: ^5.8.3
-<<<<<<< HEAD
-=======
   drizzle-orm: 0.43.1
   drizzle-kit: 0.31.1
   '@types/node': 22.15.21
@@ -24,6 +22,5 @@
   - sharp
   - unrs-resolver
   - workerd
->>>>>>> 1eef983a
 patchedDependencies:
   novel: patches/novel.patch