--- conflicted
+++ resolved
@@ -1,11 +1,7 @@
 "use client";
 
-<<<<<<< HEAD
-import { DoorOpenIcon, LogOut, Settings, User } from "lucide-react";
+import { DoorOpenIcon, LogOut, Settings, User, ChevronDown } from "lucide-react";
 import { ModeToggle } from "@/components/theme/mode-toggle";
-=======
-import { ChevronDown } from "lucide-react";
->>>>>>> b093172b
 import * as React from "react";
 
 import {
@@ -19,18 +15,8 @@
   DropdownMenuPortal,
   DropdownMenuSubContent,
 } from "@/components/ui/dropdown-menu";
-<<<<<<< HEAD
-import {
-  SidebarMenu,
-  SidebarMenuItem,
-  SidebarMenuButton,
-  useSidebar,
-} from "@/components/ui/sidebar";
+import { SidebarMenu, SidebarMenuItem, SidebarMenuButton, useSidebar } from "@/components/ui/sidebar";
 import { signIn, signOut, useSession } from "@/lib/auth-client";
-=======
-import { SidebarMenu, SidebarMenuItem, SidebarMenuButton } from "@/components/ui/sidebar";
-import { signOut, useSession } from "@/lib/auth-client";
->>>>>>> b093172b
 import { useRouter } from "next/navigation";
 import Image from "next/image";
 import Link from "next/link";
