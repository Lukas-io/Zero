"use client";

<<<<<<< HEAD
import { DoorOpenIcon, LogOut, Settings, User, ChevronDown } from "lucide-react";
import { ModeToggle } from "@/components/theme/mode-toggle";
import * as React from "react";
=======
import { ChevronDown, ChevronRight, Cog, LogIn, LogOut, UserCog, UserPlus } from "lucide-react";
>>>>>>> ff7fe84d

import {
  DropdownMenu,
  DropdownMenuContent,
  DropdownMenuItem,
  DropdownMenuSeparator,
  DropdownMenuTrigger,
  DropdownMenuSub,
  DropdownMenuSubTrigger,
  DropdownMenuPortal,
  DropdownMenuSubContent,
} from "@/components/ui/dropdown-menu";
import {
  SidebarMenu,
  SidebarMenuItem,
  SidebarMenuButton,
  useSidebar,
} from "@/components/ui/sidebar";
import { signIn, signOut, useSession } from "@/lib/auth-client";
import { useRouter } from "next/navigation";
import { Gmail } from "../icons/icons";
import { Button } from "./button";
import Image from "next/image";
import { toast } from "sonner";

export function NavUser() {
  const { data: session } = useSession();
  const router = useRouter();

  return (
    <DropdownMenu>
      <SidebarMenu>
        <SidebarMenuItem>
<<<<<<< HEAD
          {session ? (
            <DropdownMenuTrigger asChild>
              <SidebarMenuButton className="w-fit">
                <Image
                  src={session.user.image || "/placeholder.svg"}
                  alt={session.user.name}
                  className="size-6 shrink-0 rounded"
                  width={32}
                  height={32}
                />
                <div className="flex min-w-0 flex-col gap-1 leading-none">
                  <span className="flex items-center gap-1 font-semibold">
                    <span className="max-w-12 truncate">{session.user.name}</span>{" "}
                    <ChevronDown className="size-3 text-muted-foreground" />
                  </span>
                </div>
              </SidebarMenuButton>
            </DropdownMenuTrigger>
          ) : (
            <Button
              variant="default"
              className="w-full gap-2"
              onClick={async () => {
                await signIn.social({
                  provider: "google",
                });
              }}
            >
              <svg xmlns="http://www.w3.org/2000/svg" width="1em" height="1em" viewBox="0 0 24 24">
                <path
                  fill="currentColor"
                  d="M11.99 13.9v-3.72h9.36c.14.63.25 1.22.25 2.05c0 5.71-3.83 9.77-9.6 9.77c-5.52 0-10-4.48-10-10S6.48 2 12 2c2.7 0 4.96.99 6.69 2.61l-2.84 2.76c-.72-.68-1.98-1.48-3.85-1.48c-3.31 0-6.01 2.75-6.01 6.12s2.7 6.12 6.01 6.12c3.83 0 5.24-2.65 5.5-4.22h-5.51z"
                ></path>
              </svg>
            </Button>
          )}
=======
          <DropdownMenuTrigger asChild>
            <SidebarMenuButton className="w-fit">
              <Image
                src={session?.user.image || "/logo.png"}
                alt={session?.user.name || "Example"}
                className="shrink-0 rounded-md" // increased size and made it round
                width={20}
                height={20}
              />
              <div className="flex min-w-0 flex-col gap-1 leading-none">
                <span className="flex items-center gap-1 font-semibold">
                  {session?.user.name || "Guest"}{" "}
                  <ChevronDown className="size-3 text-muted-foreground" />
                </span>
              </div>
            </SidebarMenuButton>
          </DropdownMenuTrigger>
>>>>>>> ff7fe84d
        </SidebarMenuItem>
      </SidebarMenu>
      <DropdownMenuContent
        className="ml-2 w-[--radix-dropdown-menu-trigger-width] min-w-52 font-medium"
        align="end"
        side={"bottom"}
        sideOffset={1}
      >
<<<<<<< HEAD
        <DropdownMenuSub>
          <DropdownMenuSubTrigger className="flex items-center justify-between">
            Switch account
          </DropdownMenuSubTrigger>
          <DropdownMenuPortal>
            <DropdownMenuSubContent className="ml-1">
              {session && (
                <DropdownMenuItem>
                  <Image
                    src={session?.user.image || "/placeholder.svg"}
                    alt={session?.user.name}
                    className="size-4 shrink-0 rounded-lg"
                    width={16}
                    height={16}
                  />
                  {session?.user.email}
                </DropdownMenuItem>
              )}
              <DropdownMenuSeparator />
              <DropdownMenuItem>Add another account</DropdownMenuItem>
            </DropdownMenuSubContent>
          </DropdownMenuPortal>
        </DropdownMenuSub>
        <DropdownMenuItem>Settings</DropdownMenuItem>
        <DropdownMenuSeparator />
        <DropdownMenuItem
          onClick={async () => {
            await signOut({
              fetchOptions: {
                onSuccess: () => {
                  router.push("/");
                },
              },
            });
          }}
        >
          Log out
        </DropdownMenuItem>
=======
        {session ? (
          <>
            <DropdownMenuSub>
              <DropdownMenuSubTrigger className="flex items-center justify-between gap-2">
                <div className="flex items-center gap-2">
                  <UserCog size={16} strokeWidth={2} className="opacity-60" aria-hidden="true" />
                  Switch account
                </div>
                <ChevronRight size={8} strokeWidth={2} className="opacity-60" aria-hidden="true" />
              </DropdownMenuSubTrigger>
              <DropdownMenuPortal>
                <DropdownMenuSubContent className="ml-1">
                  <DropdownMenuItem>
                    <Image
                      src={session.user.image || "/placeholder.svg"}
                      alt={session.user.name}
                      className="size-4 shrink-0 rounded-lg"
                      width={16}
                      height={16}
                    />
                    {session.user.email}
                  </DropdownMenuItem>
                  <DropdownMenuSeparator />
                  <DropdownMenuItem>
                    <UserPlus size={16} strokeWidth={2} className="opacity-60" aria-hidden="true" />
                    Add another account
                  </DropdownMenuItem>
                </DropdownMenuSubContent>
              </DropdownMenuPortal>
            </DropdownMenuSub>
            <DropdownMenuItem>
              <Cog size={16} strokeWidth={2} className="opacity-60" aria-hidden="true" />
              Settings
            </DropdownMenuItem>
            <DropdownMenuSeparator />
            <DropdownMenuItem
              className="cursor-pointer"
              onClick={async () => {
                toast.promise(
                  signOut({
                    fetchOptions: {
                      onSuccess: () => {
                        router.push("/");
                      },
                    },
                  }),
                  {
                    loading: "Signing out...",
                    success: () => "Signed out successfully!",
                    error: "Error signing out",
                  },
                );
              }}
            >
              <LogOut size={16} strokeWidth={2} className="opacity-60" aria-hidden="true" />
              Log out
            </DropdownMenuItem>
          </>
        ) : (
          <>
            <DropdownMenuItem className="cursor-pointer" onClick={() => router.push("/signin")}>
              <LogIn size={16} strokeWidth={2} className="opacity-60" aria-hidden="true" />
              Sign in
            </DropdownMenuItem>
          </>
        )}
>>>>>>> ff7fe84d
      </DropdownMenuContent>
    </DropdownMenu>
  );
}<|MERGE_RESOLUTION|>--- conflicted
+++ resolved
@@ -1,12 +1,8 @@
 "use client";
 
-<<<<<<< HEAD
 import { DoorOpenIcon, LogOut, Settings, User, ChevronDown } from "lucide-react";
 import { ModeToggle } from "@/components/theme/mode-toggle";
 import * as React from "react";
-=======
-import { ChevronDown, ChevronRight, Cog, LogIn, LogOut, UserCog, UserPlus } from "lucide-react";
->>>>>>> ff7fe84d
 
 import {
   DropdownMenu,
@@ -40,7 +36,6 @@
     <DropdownMenu>
       <SidebarMenu>
         <SidebarMenuItem>
-<<<<<<< HEAD
           {session ? (
             <DropdownMenuTrigger asChild>
               <SidebarMenuButton className="w-fit">
@@ -77,25 +72,6 @@
               </svg>
             </Button>
           )}
-=======
-          <DropdownMenuTrigger asChild>
-            <SidebarMenuButton className="w-fit">
-              <Image
-                src={session?.user.image || "/logo.png"}
-                alt={session?.user.name || "Example"}
-                className="shrink-0 rounded-md" // increased size and made it round
-                width={20}
-                height={20}
-              />
-              <div className="flex min-w-0 flex-col gap-1 leading-none">
-                <span className="flex items-center gap-1 font-semibold">
-                  {session?.user.name || "Guest"}{" "}
-                  <ChevronDown className="size-3 text-muted-foreground" />
-                </span>
-              </div>
-            </SidebarMenuButton>
-          </DropdownMenuTrigger>
->>>>>>> ff7fe84d
         </SidebarMenuItem>
       </SidebarMenu>
       <DropdownMenuContent
@@ -104,7 +80,6 @@
         side={"bottom"}
         sideOffset={1}
       >
-<<<<<<< HEAD
         <DropdownMenuSub>
           <DropdownMenuSubTrigger className="flex items-center justify-between">
             Switch account
@@ -143,74 +118,6 @@
         >
           Log out
         </DropdownMenuItem>
-=======
-        {session ? (
-          <>
-            <DropdownMenuSub>
-              <DropdownMenuSubTrigger className="flex items-center justify-between gap-2">
-                <div className="flex items-center gap-2">
-                  <UserCog size={16} strokeWidth={2} className="opacity-60" aria-hidden="true" />
-                  Switch account
-                </div>
-                <ChevronRight size={8} strokeWidth={2} className="opacity-60" aria-hidden="true" />
-              </DropdownMenuSubTrigger>
-              <DropdownMenuPortal>
-                <DropdownMenuSubContent className="ml-1">
-                  <DropdownMenuItem>
-                    <Image
-                      src={session.user.image || "/placeholder.svg"}
-                      alt={session.user.name}
-                      className="size-4 shrink-0 rounded-lg"
-                      width={16}
-                      height={16}
-                    />
-                    {session.user.email}
-                  </DropdownMenuItem>
-                  <DropdownMenuSeparator />
-                  <DropdownMenuItem>
-                    <UserPlus size={16} strokeWidth={2} className="opacity-60" aria-hidden="true" />
-                    Add another account
-                  </DropdownMenuItem>
-                </DropdownMenuSubContent>
-              </DropdownMenuPortal>
-            </DropdownMenuSub>
-            <DropdownMenuItem>
-              <Cog size={16} strokeWidth={2} className="opacity-60" aria-hidden="true" />
-              Settings
-            </DropdownMenuItem>
-            <DropdownMenuSeparator />
-            <DropdownMenuItem
-              className="cursor-pointer"
-              onClick={async () => {
-                toast.promise(
-                  signOut({
-                    fetchOptions: {
-                      onSuccess: () => {
-                        router.push("/");
-                      },
-                    },
-                  }),
-                  {
-                    loading: "Signing out...",
-                    success: () => "Signed out successfully!",
-                    error: "Error signing out",
-                  },
-                );
-              }}
-            >
-              <LogOut size={16} strokeWidth={2} className="opacity-60" aria-hidden="true" />
-              Log out
-            </DropdownMenuItem>
-          </>
-        ) : (
-          <>
-            <DropdownMenuItem className="cursor-pointer" onClick={() => router.push("/signin")}>
-              <LogIn size={16} strokeWidth={2} className="opacity-60" aria-hidden="true" />
-              Sign in
-            </DropdownMenuItem>
-          </>
-        )}
->>>>>>> ff7fe84d
       </DropdownMenuContent>
     </DropdownMenu>
   );
