--- conflicted
+++ resolved
@@ -17,9 +17,6 @@
   SquarePen,
   Search,
 } from "lucide-react";
-<<<<<<< HEAD
-import React from "react";
-
 import {
   Sidebar,
   SidebarContent,
@@ -31,15 +28,9 @@
   SidebarMenuButton,
 } from "@/components/ui/sidebar";
 import { MailCompose } from "../mail/mail-compose";
-=======
 import { Gmail, Outlook, Vercel } from "@/components/icons/icons";
 import React, { Suspense } from "react";
-import { SidebarData } from "@/types";
-
-import { Sidebar, SidebarContent, SidebarHeader, SidebarRail } from "@/components/ui/sidebar";
 import { useOpenComposeModal } from "@/hooks/use-open-compose-modal";
-// import { AccountSwitcher } from "./account-switcher";
->>>>>>> b093172b
 import { NavMain } from "./nav-main";
 import { NavUser } from "./nav-user";
 import { Button } from "./button";
@@ -138,35 +129,6 @@
 };
 
 export function AppSidebar({ ...props }: React.ComponentProps<typeof Sidebar>) {
-<<<<<<< HEAD
-  const [composeOpen, setComposeOpen] = React.useState(false);
-  const handleComposeClick = React.useCallback(() => {
-    setComposeOpen(true);
-  }, []);
-
-  // Memoized compose button component
-  const ComposeButton = React.memo(function ComposeButton() {
-    return (
-      <SidebarMenu>
-        <SidebarMenuItem>
-          <SidebarMenuButton
-            className="bg-primary px-3 py-5 text-primary-foreground transition-[margin] hover:bg-primary/90 hover:text-primary-foreground active:bg-primary/90 active:text-primary-foreground group-data-[collapsible=icon]:mx-0"
-            onClick={handleComposeClick}
-          >
-            <Pencil className="size-4" />
-            <span>Compose</span>
-          </SidebarMenuButton>
-        </SidebarMenuItem>
-      </SidebarMenu>
-    );
-  });
-
-  return (
-    <>
-      <Sidebar collapsible="icon" {...props}>
-        <SidebarHeader className="mt-1">
-          <ComposeButton />
-=======
   return (
     <>
       <Sidebar collapsible="icon" {...props}>
@@ -182,7 +144,6 @@
               </Button>
             </div>
           </div>
->>>>>>> b093172b
         </SidebarHeader>
         <SidebarContent>
           <NavMain items={data.navMain} />
