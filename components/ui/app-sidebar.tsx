--- conflicted
+++ resolved
@@ -20,19 +20,6 @@
 import { Button } from "@/components/ui/button"
 
 import {
-<<<<<<< HEAD
-	Sidebar,
-	SidebarContent,
-	SidebarFooter,
-	SidebarHeader,
-	SidebarRail,
-} from "@/components/ui/sidebar"
-import { NavMain } from "./nav-main"
-import { NavUser } from "./nav-user"
-import { AccountSwitcher } from "./account-switcher"
-import { MailCompose } from "../mail/mail-compose"
-import { useSession } from "@/lib/auth-client"
-=======
   Sidebar,
   SidebarContent,
   SidebarFooter,
@@ -45,7 +32,7 @@
 import { MailCompose } from "../mail/mail-compose";
 import { useSidebar } from "@/components/ui/sidebar";
 import { SidebarToggle } from "./sidebar-toggle";
->>>>>>> f490e2a1
+import { useSession } from "@/lib/auth-client"
 
 // This is sample data that matches the screenshot
 
@@ -166,10 +153,10 @@
 }
 
 export function AppSidebar({ ...props }: React.ComponentProps<typeof Sidebar>) {
-<<<<<<< HEAD
 	const { data: session } = useSession()
-	const [composeOpen, setComposeOpen] = React.useState(false)
-
+  const [composeOpen, setComposeOpen] = React.useState(false);
+  const { isMobile } = useSidebar();
+        
 	const userProps = session
 		? {
 				name: session.user.name!,
@@ -181,32 +168,6 @@
 				email: data.user.email,
 				image: data.user.avatar,
 		  }
-
-	return (
-		<Sidebar collapsible="icon" {...props}>
-			<SidebarHeader>
-				<AccountSwitcher accounts={data.accounts} />
-			</SidebarHeader>
-			<SidebarContent>
-				<Button
-					className="w-fit mt-2 mx-3.5"
-					onClick={() => setComposeOpen(true)}
-				>
-					<Pencil className="size-1" />
-					Compose
-				</Button>
-				<NavMain items={data.navMain} />
-			</SidebarContent>
-			<SidebarFooter>
-				<NavUser user={userProps} />
-			</SidebarFooter>
-			<SidebarRail />
-			<MailCompose open={composeOpen} onClose={() => setComposeOpen(false)} />
-		</Sidebar>
-	)
-=======
-  const [composeOpen, setComposeOpen] = React.useState(false);
-  const { isMobile } = useSidebar();
 
   return (
     <>
@@ -225,12 +186,11 @@
           <NavMain items={data.navMain} />
         </SidebarContent>
         <SidebarFooter>
-          <NavUser user={data.user} />
+          <NavUser user={userProps} />
         </SidebarFooter>
         <SidebarRail />
         <MailCompose open={composeOpen} onClose={() => setComposeOpen(false)} />
       </Sidebar>
     </>
   );
->>>>>>> f490e2a1
 }