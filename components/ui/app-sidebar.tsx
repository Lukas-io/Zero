"use client";

<<<<<<< HEAD
import {
  Inbox,
  FileText,
  SendHorizontal,
  Trash2,
  Archive,
  Users2,
  Bell,
  ArchiveX,
  MessageSquare,
  ShoppingCart,
  Tag,
  Code,
  ChartLine,
  SquarePen,
  Search,
} from "lucide-react";
import { Sidebar, SidebarContent, SidebarHeader, SidebarRail } from "@/components/ui/sidebar";
import { useOpenComposeModal } from "@/hooks/use-open-compose-modal";
import React, { Suspense } from "react";
import { NavMain } from "./nav-main";
import { NavUser } from "./nav-user";
import { Button } from "./button";

const data = {
  navMain: [
    {
      title: "",
      items: [
        {
          title: "Inbox",
          url: "/mail",
          icon: Inbox,
          badge: 128,
        },
        {
          title: "Drafts",
          url: "/mail/under-construction/drafts",
          icon: FileText,
          badge: 9,
        },
        {
          title: "Sent",
          url: "/mail/under-construction/sent",
          icon: SendHorizontal,
        },
        {
          title: "Junk",
          url: "/mail/under-construction/junk",
          icon: ArchiveX,
          badge: 23,
        },
        {
          title: "Trash",
          url: "/mail/under-construction/trash",
          icon: Trash2,
        },
        {
          title: "Archive",
          url: "/mail/under-construction/archive",
          icon: Archive,
        },
      ],
    },
    {
      title: "Categories",
      items: [
        {
          title: "Social",
          url: "/mail/under-construction/social",
          icon: Users2,
          badge: 972,
        },
        {
          title: "Updates",
          url: "/mail/under-construction/updates",
          icon: Bell,
          badge: 342,
        },
        {
          title: "Forums",
          url: "/mail/under-construction/forums",
          icon: MessageSquare,
          badge: 128,
        },
        {
          title: "Shopping",
          url: "/mail/under-construction/shopping",
          icon: ShoppingCart,
          badge: 8,
        },
        {
          title: "Promotions",
          url: "/mail/under-construction/promotions",
          icon: Tag,
          badge: 21,
        },
      ],
    },
    {
      title: "Advanced",
      items: [
        {
          title: "Analytics",
          url: "/mail/under-construction/analytics",
          icon: ChartLine,
        },
        {
          title: "Developers",
          url: "/mail/under-construction/developers",
          icon: Code,
        },
      ],
    },
  ],
};
=======
import { SquarePenIcon, SquarePenIconHandle } from "../icons/animated/square-pen";
import { Sidebar, SidebarContent, SidebarHeader } from "@/components/ui/sidebar";
import { useOpenComposeModal } from "@/hooks/use-open-compose-modal";
import { navigationConfig } from "@/config/navigation";
import { motion, AnimatePresence } from "motion/react";
import { useSidebar } from "@/components/ui/sidebar";
import { useIsMobile } from "@/hooks/use-mobile";
import React, { useMemo, useRef } from "react";
import { usePathname } from "next/navigation";
import { mailCount } from "@/actions/mail";
import { NavMain } from "./nav-main";
import { NavUser } from "./nav-user";
import { Button } from "./button";
import Image from "next/image";
import useSWR from "swr";
>>>>>>> 44d356df

export function AppSidebar({ ...props }: React.ComponentProps<typeof Sidebar>) {
  const { data: stats } = useSWR<number[]>("mail-count", mailCount);

  const pathname = usePathname();

  const { currentSection, navItems } = useMemo(() => {
    // Find which section we're in based on the pathname
    const section = Object.entries(navigationConfig).find(([, config]) =>
      pathname.startsWith(config.path),
    );

    const currentSection = section?.[0] || "mail";
    const items = [...navigationConfig[currentSection].sections];

    if (currentSection === "mail" && stats) {
      if (items[0]?.items[0]) {
        items[0].items[0].badge = stats[0] ?? 0;
      }
      if (items[0]?.items[3]) {
        items[0].items[3].badge = stats[1] ?? 0;
      }
    }

    return { currentSection, navItems: items };
  }, [pathname, stats]);

  const showComposeButton = currentSection === "mail";

  return (
    <Sidebar collapsible="icon" {...props} className="flex flex-col items-center pl-1">
      <div className="flex w-full flex-col">
        <SidebarHeader className="flex flex-col gap-2 p-2">
          <NavUser />
          <AnimatePresence mode="wait">
            {showComposeButton && (
              <motion.div
                initial={{ opacity: 0, x: -20 }}
                animate={{ opacity: 1, x: 0 }}
                exit={{ opacity: 0, x: 20 }}
                transition={{ duration: 0.2 }}
              >
                <ComposeButton />
              </motion.div>
            )}
          </AnimatePresence>
        </SidebarHeader>
        <SidebarContent className="py-0 pt-0">
          <AnimatePresence mode="wait">
            <motion.div
              key={currentSection}
              initial={{ opacity: 0, x: currentSection === "mail" ? -20 : 20 }}
              animate={{ opacity: 1, x: 0 }}
              exit={{ opacity: 0, x: currentSection === "mail" ? 20 : -20 }}
              transition={{ duration: 0.2 }}
              className="flex-1 py-0"
            >
              <NavMain items={navItems} />
            </motion.div>
          </AnimatePresence>
        </SidebarContent>
      </div>

      <div className="mb-4 ml-1 mt-auto pl-1.5">
        <Image
          src="/black-icon.svg"
          alt="Mail0 Logo"
          width={28}
          height={28}
          className="dark:hidden"
        />
        <Image
          src="/white-icon.svg"
          alt="Mail0 Logo"
          width={28}
          height={28}
          className="hidden dark:block"
        />
      </div>
    </Sidebar>
  );
}

function ComposeButton() {
  const iconRef = useRef<SquarePenIconHandle>(null);
  const { open } = useOpenComposeModal();
  const { state } = useSidebar();
  const isMobile = useIsMobile();

  return (
    <Button
      onClick={open}
      className="relative isolate mt-1 h-8 w-[calc(100%)] overflow-hidden whitespace-nowrap bg-secondary bg-subtleWhite text-primary shadow-inner hover:bg-subtleWhite dark:bg-subtleBlack dark:hover:bg-subtleBlack"
      onMouseEnter={() => () => iconRef.current?.startAnimation?.()}
      onMouseLeave={() => () => iconRef.current?.stopAnimation?.()}
    >
      {state === "collapsed" && !isMobile ? (
        <SquarePenIcon ref={iconRef} className="size-4" />
      ) : (
        <>
          <span className="text-center text-sm">Create Email</span>
        </>
      )}
    </Button>
  );
}<|MERGE_RESOLUTION|>--- conflicted
+++ resolved
@@ -1,123 +1,5 @@
 "use client";
 
-<<<<<<< HEAD
-import {
-  Inbox,
-  FileText,
-  SendHorizontal,
-  Trash2,
-  Archive,
-  Users2,
-  Bell,
-  ArchiveX,
-  MessageSquare,
-  ShoppingCart,
-  Tag,
-  Code,
-  ChartLine,
-  SquarePen,
-  Search,
-} from "lucide-react";
-import { Sidebar, SidebarContent, SidebarHeader, SidebarRail } from "@/components/ui/sidebar";
-import { useOpenComposeModal } from "@/hooks/use-open-compose-modal";
-import React, { Suspense } from "react";
-import { NavMain } from "./nav-main";
-import { NavUser } from "./nav-user";
-import { Button } from "./button";
-
-const data = {
-  navMain: [
-    {
-      title: "",
-      items: [
-        {
-          title: "Inbox",
-          url: "/mail",
-          icon: Inbox,
-          badge: 128,
-        },
-        {
-          title: "Drafts",
-          url: "/mail/under-construction/drafts",
-          icon: FileText,
-          badge: 9,
-        },
-        {
-          title: "Sent",
-          url: "/mail/under-construction/sent",
-          icon: SendHorizontal,
-        },
-        {
-          title: "Junk",
-          url: "/mail/under-construction/junk",
-          icon: ArchiveX,
-          badge: 23,
-        },
-        {
-          title: "Trash",
-          url: "/mail/under-construction/trash",
-          icon: Trash2,
-        },
-        {
-          title: "Archive",
-          url: "/mail/under-construction/archive",
-          icon: Archive,
-        },
-      ],
-    },
-    {
-      title: "Categories",
-      items: [
-        {
-          title: "Social",
-          url: "/mail/under-construction/social",
-          icon: Users2,
-          badge: 972,
-        },
-        {
-          title: "Updates",
-          url: "/mail/under-construction/updates",
-          icon: Bell,
-          badge: 342,
-        },
-        {
-          title: "Forums",
-          url: "/mail/under-construction/forums",
-          icon: MessageSquare,
-          badge: 128,
-        },
-        {
-          title: "Shopping",
-          url: "/mail/under-construction/shopping",
-          icon: ShoppingCart,
-          badge: 8,
-        },
-        {
-          title: "Promotions",
-          url: "/mail/under-construction/promotions",
-          icon: Tag,
-          badge: 21,
-        },
-      ],
-    },
-    {
-      title: "Advanced",
-      items: [
-        {
-          title: "Analytics",
-          url: "/mail/under-construction/analytics",
-          icon: ChartLine,
-        },
-        {
-          title: "Developers",
-          url: "/mail/under-construction/developers",
-          icon: Code,
-        },
-      ],
-    },
-  ],
-};
-=======
 import { SquarePenIcon, SquarePenIconHandle } from "../icons/animated/square-pen";
 import { Sidebar, SidebarContent, SidebarHeader } from "@/components/ui/sidebar";
 import { useOpenComposeModal } from "@/hooks/use-open-compose-modal";
@@ -133,7 +15,6 @@
 import { Button } from "./button";
 import Image from "next/image";
 import useSWR from "swr";
->>>>>>> 44d356df
 
 export function AppSidebar({ ...props }: React.ComponentProps<typeof Sidebar>) {
   const { data: stats } = useSWR<number[]>("mail-count", mailCount);
