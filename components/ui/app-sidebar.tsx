"use client";

import {
  Inbox,
  FileText,
  SendHorizontal,
  Trash2,
  Archive,
  Users2,
  Bell,
  ArchiveX,
  MessageSquare,
  ShoppingCart,
  Tag,
  Code,
  ChartLine,
} from "lucide-react";
import {
  Sidebar,
  SidebarContent,
  SidebarFooter,
  SidebarHeader,
  SidebarRail,
  SidebarMenu,
  SidebarMenuItem,
  SidebarMenuButton,
} from "@/components/ui/sidebar";
import { useOpenComposeModal } from "@/hooks/use-open-compose-modal";
import { Gmail, Outlook, Vercel } from "@/components/icons/icons";
<<<<<<< HEAD
import { MailCompose } from "../mail/mail-compose";
import React, { Suspense } from "react";
=======
import { SidebarData } from "@/types";
import React from "react";

import { Sidebar, SidebarContent, SidebarHeader, SidebarRail } from "@/components/ui/sidebar";
>>>>>>> ff7fe84d
import { NavMain } from "./nav-main";
import { NavUser } from "./nav-user";

const data = {
  navMain: [
    {
      title: "",
      items: [
        {
          title: "Inbox",
          url: "/mail",
          icon: Inbox,
          badge: 128,
        },
        {
          title: "Drafts",
          url: "/draft",
          icon: FileText,
          badge: 9,
        },
        {
          title: "Sent",
          url: "/mail/under-construction/sent",
          icon: SendHorizontal,
        },
        {
          title: "Junk",
          url: "/mail/under-construction/junk",
          icon: ArchiveX,
          badge: 23,
        },
        {
          title: "Trash",
          url: "/mail/under-construction/trash",
          icon: Trash2,
        },
        {
          title: "Archive",
          url: "/mail/under-construction/archive",
          icon: Archive,
        },
      ],
    },
    {
      title: "Categories",
      items: [
        {
          title: "Social",
          url: "/mail/under-construction/social",
          icon: Users2,
          badge: 972,
        },
        {
          title: "Updates",
          url: "/mail/under-construction/updates",
          icon: Bell,
          badge: 342,
        },
        {
          title: "Forums",
          url: "/mail/under-construction/forums",
          icon: MessageSquare,
          badge: 128,
        },
        {
          title: "Shopping",
          url: "/mail/under-construction/shopping",
          icon: ShoppingCart,
          badge: 8,
        },
        {
          title: "Promotions",
          url: "/mail/under-construction/promotions",
          icon: Tag,
          badge: 21,
        },
      ],
    },
    {
      title: "Advanced",
      items: [
        {
          title: "Analytics",
          url: "/mail/under-construction/analytics",
          icon: ChartLine,
        },
        {
          title: "Developers",
          url: "/mail/under-construction/developers",
          icon: Code,
        },
      ],
    },
  ],
};

export function AppSidebar({ ...props }: React.ComponentProps<typeof Sidebar>) {
  return (
    <>
      <Sidebar collapsible="icon" {...props}>
        <SidebarHeader className="mt-2 flex items-center justify-between gap-2">
          <NavUser />
        </SidebarHeader>
        <SidebarContent>
          <NavMain items={data.navMain} />
        </SidebarContent>
        <SidebarRail />
      </Sidebar>
    </>
  );
}<|MERGE_RESOLUTION|>--- conflicted
+++ resolved
@@ -27,15 +27,8 @@
 } from "@/components/ui/sidebar";
 import { useOpenComposeModal } from "@/hooks/use-open-compose-modal";
 import { Gmail, Outlook, Vercel } from "@/components/icons/icons";
-<<<<<<< HEAD
 import { MailCompose } from "../mail/mail-compose";
 import React, { Suspense } from "react";
-=======
-import { SidebarData } from "@/types";
-import React from "react";
-
-import { Sidebar, SidebarContent, SidebarHeader, SidebarRail } from "@/components/ui/sidebar";
->>>>>>> ff7fe84d
 import { NavMain } from "./nav-main";
 import { NavUser } from "./nav-user";
 
