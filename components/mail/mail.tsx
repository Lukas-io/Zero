--- conflicted
+++ resolved
@@ -24,12 +24,9 @@
 import { tagsAtom } from "@/components/mail/use-tags";
 import { SidebarToggle } from "../ui/sidebar-toggle";
 import { type Mail } from "@/components/mail/data";
-<<<<<<< HEAD
 import { useThreads } from "@/hooks/use-threads";
 import Filters from "@/components/mail/filters";
 import { Input } from "@/components/ui/input";
-=======
->>>>>>> b093172b
 import { useAtomValue } from "jotai";
 
 interface MailProps {
@@ -115,8 +112,6 @@
                     </DropdownMenu>
                   </div>
                 </div>
-
-<<<<<<< HEAD
                 <div className="bg-background backdrop-blur supports-[backdrop-filter]:bg-background">
                   <form className="flex space-x-1.5 p-4 pt-0">
                     <div className="relative flex-1">
@@ -151,24 +146,6 @@
 
                 <TabsContent value="unread" className="m-0">
                   {filteredMails.filter((item) => !item.read).length === 0 ? (
-=======
-                <Separator className="mt-2" />
-
-                <div className="h-[calc(93vh)]">
-                  {filterValue === "all" ? (
-                    filteredMails.length === 0 ? (
-                      <div className="p-8 text-center text-muted-foreground">
-                        No messages found | Clear filters to see more results
-                      </div>
-                    ) : (
-                      <MailList
-                        items={filteredMails}
-                        isCompact={isCompact}
-                        onMailClick={() => setIsDialogOpen(true)}
-                      />
-                    )
-                  ) : filteredMails.filter((item) => !item.read).length === 0 ? (
->>>>>>> b093172b
                     <div className="p-8 text-center text-muted-foreground">No unread messages</div>
                   ) : (
                     <MailList
