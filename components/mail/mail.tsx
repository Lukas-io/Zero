"use client";

import { Tooltip, TooltipContent, TooltipProvider, TooltipTrigger } from "@/components/ui/tooltip";
import { ResizableHandle, ResizablePanel, ResizablePanelGroup } from "@/components/ui/resizable";
import { Drawer, DrawerContent, DrawerHeader, DrawerTitle } from "@/components/ui/drawer";
import { AlignVerticalSpaceAround, ArchiveX, BellOff, SearchIcon, X } from "lucide-react";
import { useState, useCallback, useMemo, useEffect, ReactNode } from "react";
import { ThreadDisplay } from "@/components/mail/thread-display";
import { useMediaQuery } from "../../hooks/use-media-query";
import { useSearchValue } from "@/hooks/use-search-value";
import { MailList } from "@/components/mail/mail-list";
import { useMail } from "@/components/mail/use-mail";
import { SidebarToggle } from "../ui/sidebar-toggle";
import { Skeleton } from "@/components/ui/skeleton";
import { type Mail } from "@/components/mail/data";
<<<<<<< HEAD
import { useThreads } from "@/hooks/use-threads";
import { useAtomValue } from "jotai";
=======
import { useSearchParams } from "next/navigation";
import { useThreads } from "@/hooks/use-threads";
import { Button } from "@/components/ui/button";
import { useSession } from "@/lib/auth-client";
import { useRouter } from "next/navigation";
import { SearchBar } from "./search-bar";
import { cn } from "@/lib/utils";
>>>>>>> 44d356df

interface MailProps {
  accounts: {
    label: string;
    email: string;
    icon: ReactNode;
  }[];
  folder: string;
  defaultLayout: number[] | undefined;
  defaultCollapsed?: boolean;
  navCollapsedSize: number;
  muted?: boolean;
}

<<<<<<< HEAD
export function Mail({ mails }: MailProps) {
  const { data: threadsResponse, isLoading } = useThreads("inbox");
  const [mail] = useMail();
  const [isCompact, setIsCompact] = React.useState(false);
  const tags = useAtomValue(tagsAtom);
  const activeTags = tags.filter((tag) => tag.checked);

  const filteredMails = useFilteredMails(mails, activeTags);

  const [isDialogOpen, setIsDialogOpen] = useState(false);
=======
export function Mail({ folder }: MailProps) {
  const [searchMode, setSearchMode] = useState(false);
  const [searchValue] = useSearchValue();
  const [mail, setMail] = useMail();
  const [isCompact, setIsCompact] = useState(false);
  const searchParams = useSearchParams();
>>>>>>> 44d356df
  const [isMobile, setIsMobile] = useState(false);
  // eslint-disable-next-line @typescript-eslint/no-unused-vars
  const [filterValue, setFilterValue] = useState<"all" | "unread">("all");
  const router = useRouter();
  const { data: session, isPending } = useSession();

  useEffect(() => {
    if (!session?.user && !isPending) {
      router.push("/login");
    }
  }, [session?.user, isPending]);

  const labels = useMemo(() => {
    if (filterValue === "all") {
      if (searchParams.has("category")) {
        return [`CATEGORY_${searchParams.get("category")!.toUpperCase()}`];
      }
      return undefined;
    }
    if (filterValue) {
      if (searchParams.has("category")) {
        return [
          filterValue.toUpperCase(),
          `CATEGORY_${searchParams.get("category")!.toUpperCase()}`,
        ];
      }
      return [filterValue.toUpperCase()];
    }
    return undefined;
  }, [filterValue, searchParams]);

  const {
    data: threadsResponse,
    isLoading,
    isValidating,
  } = useThreads(searchValue.folder || folder, labels, searchValue.value);
  const [open, setOpen] = useState(false);
  const isDesktop = useMediaQuery("(min-width: 768px)");

  // Check if we're on mobile on mount and when window resizes
  useEffect(() => {
    const checkIsMobile = () => {
      setIsMobile(window.innerWidth < 768); // 768px is the 'md' breakpoint
    };

    checkIsMobile();
    window.addEventListener("resize", checkIsMobile);

    return () => window.removeEventListener("resize", checkIsMobile);
  }, []);

  useEffect(() => {
    if (mail.selected) {
      setOpen(true);
    } else {
      setOpen(false);
    }
  }, [mail.selected]);

  const handleClose = useCallback(() => {
    setOpen(false);
    setMail((mail) => ({ ...mail, selected: null }));
  }, [setMail]);

  return (
    <TooltipProvider delayDuration={0}>
      <div className="rounded-inherit flex">
        <ResizablePanelGroup
          direction="horizontal"
          autoSaveId="mail-panel-layout"
          className="rounded-inherit gap-1.5 overflow-hidden"
        >
          <ResizablePanel
            className={cn(
              "border-none !bg-transparent",
              mail?.selected ? "md:hidden lg:block" : "", // Hide on md, but show again on lg and up
            )}
            defaultSize={isMobile ? 100 : 25}
            minSize={isMobile ? 100 : 25}
          >
            <div className="flex-1 flex-col overflow-y-auto bg-offsetLight shadow-inner dark:bg-offsetDark md:flex md:rounded-2xl md:border md:shadow-sm">
              <div
                className={cn(
                  "sticky top-0 z-10 flex items-center justify-between gap-1.5 border-b-2 p-2 transition-colors",
                  isValidating ? "border-b-green-500" : "border-b-transparent",
                )}
              >
                <SidebarToggle className="h-fit px-2" />
                <Button
                  variant="ghost"
                  className="md:h-fit md:px-2"
                  onClick={() => setIsCompact(!isCompact)}
                >
                  <AlignVerticalSpaceAround />
                </Button>
                {searchMode && (
                  <div className="flex flex-1 items-center justify-center gap-1.5">
                    <SearchBar />
                    <Button
                      variant="ghost"
                      className="md:h-fit md:px-2"
                      onClick={() => setSearchMode(false)}
                    >
                      <X />
                    </Button>
                  </div>
<<<<<<< HEAD
                </div>

                <Separator className="mt-2" />

                <div className="h-[calc(93vh)]">
                  {isLoading ? (
                    <p>Loading</p>
                  ) : (
                    <MailList
                      items={threadsResponse?.messages || []}
                      isCompact={isCompact}
                      onMailClick={() => setIsDialogOpen(true)}
                    />
                  )}
                </div>
=======
                )}
                {!searchMode && (
                  <>
                    {mail.bulkSelected.length > 0 ? (
                      <>
                        <div className="flex flex-1 items-center justify-center">
                          <span className="text-sm font-medium tabular-nums">
                            {mail.bulkSelected.length} selected
                          </span>
                          <Tooltip>
                            <TooltipTrigger asChild>
                              <Button
                                variant="ghost"
                                size="sm"
                                className="ml-1.5 h-8 w-fit px-2 text-muted-foreground"
                                onClick={() => setMail({ ...mail, bulkSelected: [] })}
                              >
                                <X />
                              </Button>
                            </TooltipTrigger>
                            <TooltipContent>Clear Selection</TooltipContent>
                          </Tooltip>
                        </div>
                        <BulkSelectActions />
                      </>
                    ) : (
                      <>
                        <h1 className="flex-1 text-center text-sm font-medium capitalize">
                          {folder}
                        </h1>
                        <div className="flex items-center gap-1.5">
                          <Button
                            variant="ghost"
                            className="md:h-fit md:px-2"
                            onClick={() => setSearchMode(true)}
                          >
                            <SearchIcon />
                          </Button>
                        </div>
                      </>
                    )}
                  </>
                )}
              </div>
              <div className="h-[calc(100dvh-56px)] overflow-hidden pt-0 md:h-[calc(100dvh-(8px+8px+14px+44px))]">
                {isLoading ? (
                  <div className="flex flex-col">
                    {[...Array(8)].map((_, i) => (
                      <div key={i} className="flex flex-col px-4 py-3">
                        <div className="flex w-full items-center justify-between">
                          <div className="flex items-center gap-2">
                            <Skeleton className="h-4 w-24" />
                          </div>
                          <Skeleton className="h-3 w-12" />
                        </div>
                        <Skeleton className="mt-2 h-3 w-32" />
                        <Skeleton className="mt-2 h-3 w-full" />
                        <div className="mt-2 flex gap-2">
                          <Skeleton className="h-4 w-16 rounded-full" />
                          <Skeleton className="h-4 w-16 rounded-full" />
                        </div>
                      </div>
                    ))}
                  </div>
                ) : (
                  <MailList
                    items={threadsResponse?.threads || []}
                    isCompact={isCompact}
                    folder={folder}
                  />
                )}
>>>>>>> 44d356df
              </div>
            </div>
          </ResizablePanel>

          {isDesktop && mail.selected && (
            <>
              <ResizableHandle className="opacity-0" />
              <ResizablePanel
                className="shadow-sm md:flex md:rounded-2xl md:border md:shadow-sm"
                defaultSize={75}
                minSize={25}
              >
                <div className="hidden h-[calc(100vh-(12px+14px))] flex-1 md:block">
                  <ThreadDisplay mail={mail.selected} onClose={handleClose} />
                </div>
              </ResizablePanel>
            </>
          )}
        </ResizablePanelGroup>

        {/* Mobile Drawer */}
        {isMobile && (
          <Drawer open={open} onOpenChange={setOpen}>
            <DrawerContent className="h-[calc(100vh-3rem)] overflow-hidden bg-offsetLight p-0 dark:bg-offsetDark">
              <DrawerHeader className="sr-only">
                <DrawerTitle>Email Details</DrawerTitle>
              </DrawerHeader>
              <div className="flex h-full flex-col overflow-hidden">
                <div className="flex-1 overflow-hidden">
                  <ThreadDisplay mail={mail.selected} onClose={handleClose} isMobile={true} />
                </div>
              </div>
            </DrawerContent>
          </Drawer>
        )}
      </div>
    </TooltipProvider>
  );
}

function BulkSelectActions() {
  return (
    <div className="flex items-center gap-1.5">
      <Tooltip>
        <TooltipTrigger asChild>
          <Button variant="ghost" className="md:h-fit md:px-2">
            <BellOff />
          </Button>
        </TooltipTrigger>
        <TooltipContent>Mute</TooltipContent>
      </Tooltip>
      <Tooltip>
        <TooltipTrigger asChild>
          <Button variant="ghost" className="md:h-fit md:px-2">
            <ArchiveX />
          </Button>
        </TooltipTrigger>
        <TooltipContent>Move to Junk</TooltipContent>
      </Tooltip>
    </div>
  );
}<|MERGE_RESOLUTION|>--- conflicted
+++ resolved
@@ -13,10 +13,6 @@
 import { SidebarToggle } from "../ui/sidebar-toggle";
 import { Skeleton } from "@/components/ui/skeleton";
 import { type Mail } from "@/components/mail/data";
-<<<<<<< HEAD
-import { useThreads } from "@/hooks/use-threads";
-import { useAtomValue } from "jotai";
-=======
 import { useSearchParams } from "next/navigation";
 import { useThreads } from "@/hooks/use-threads";
 import { Button } from "@/components/ui/button";
@@ -24,7 +20,6 @@
 import { useRouter } from "next/navigation";
 import { SearchBar } from "./search-bar";
 import { cn } from "@/lib/utils";
->>>>>>> 44d356df
 
 interface MailProps {
   accounts: {
@@ -39,25 +34,12 @@
   muted?: boolean;
 }
 
-<<<<<<< HEAD
-export function Mail({ mails }: MailProps) {
-  const { data: threadsResponse, isLoading } = useThreads("inbox");
-  const [mail] = useMail();
-  const [isCompact, setIsCompact] = React.useState(false);
-  const tags = useAtomValue(tagsAtom);
-  const activeTags = tags.filter((tag) => tag.checked);
-
-  const filteredMails = useFilteredMails(mails, activeTags);
-
-  const [isDialogOpen, setIsDialogOpen] = useState(false);
-=======
 export function Mail({ folder }: MailProps) {
   const [searchMode, setSearchMode] = useState(false);
   const [searchValue] = useSearchValue();
   const [mail, setMail] = useMail();
   const [isCompact, setIsCompact] = useState(false);
   const searchParams = useSearchParams();
->>>>>>> 44d356df
   const [isMobile, setIsMobile] = useState(false);
   // eslint-disable-next-line @typescript-eslint/no-unused-vars
   const [filterValue, setFilterValue] = useState<"all" | "unread">("all");
@@ -164,23 +146,6 @@
                       <X />
                     </Button>
                   </div>
-<<<<<<< HEAD
-                </div>
-
-                <Separator className="mt-2" />
-
-                <div className="h-[calc(93vh)]">
-                  {isLoading ? (
-                    <p>Loading</p>
-                  ) : (
-                    <MailList
-                      items={threadsResponse?.messages || []}
-                      isCompact={isCompact}
-                      onMailClick={() => setIsDialogOpen(true)}
-                    />
-                  )}
-                </div>
-=======
                 )}
                 {!searchMode && (
                   <>
@@ -252,7 +217,6 @@
                     folder={folder}
                   />
                 )}
->>>>>>> 44d356df
               </div>
             </div>
           </ResizablePanel>
