"use client";

import { AlignVerticalSpaceAround, ListFilter, SquarePen } from "lucide-react";
import { useState, useCallback, useMemo, useEffect } from "react";
import * as React from "react";

import { ResizableHandle, ResizablePanel, ResizablePanelGroup } from "@/components/ui/resizable";
import { MailDisplay } from "@/components/mail/mail-display";
import { TooltipProvider } from "@/components/ui/tooltip";
import { MailList } from "@/components/mail/mail-list";
import { Separator } from "@/components/ui/separator";
import { useMail } from "@/components/mail/use-mail";
import { Button } from "@/components/ui/button";

// Filters imports
import {
  DropdownMenu,
  DropdownMenuContent,
  DropdownMenuItem,
  DropdownMenuTrigger,
} from "@/components/ui/dropdown-menu";
import { Drawer, DrawerContent, DrawerHeader, DrawerTitle } from "@/components/ui/drawer";
import { useOpenComposeModal } from "@/hooks/use-open-compose-modal";
import { useFilteredMails } from "@/hooks/use-filtered-mails";
import { useMediaQuery } from "../../hooks/use-media-query";
import { tagsAtom } from "@/components/mail/use-tags";
import { SidebarToggle } from "../ui/sidebar-toggle";
import { type Mail } from "@/components/mail/data";
<<<<<<< HEAD
import { useThreads } from "@/hooks/use-threads";
=======
import { SearchBar } from "./search-bar";
>>>>>>> ff7fe84d
import { useAtomValue } from "jotai";

interface MailProps {
  accounts: {
    label: string;
    email: string;
    icon: React.ReactNode;
  }[];
  mails: Mail[];
  defaultLayout: number[] | undefined;
  defaultCollapsed?: boolean;
  navCollapsedSize: number;
  muted?: boolean;
}

export function Mail({ mails }: MailProps) {
<<<<<<< HEAD
  const { data: threadsResponse, isLoading } = useThreads("inbox");
  const [mail] = useMail();
=======
  const [mail, setMail] = useMail();
>>>>>>> ff7fe84d
  const [isCompact, setIsCompact] = React.useState(false);
  const tags = useAtomValue(tagsAtom);
  const activeTags = tags.filter((tag) => tag.checked);

  const filteredMails = useFilteredMails(mails, activeTags);

  const [, setIsDialogOpen] = useState(false);
  const [isMobile, setIsMobile] = useState(false);
  const [filterValue, setFilterValue] = useState<"all" | "unread">("all");
  const [open, setOpen] = useState(false);
  const isDesktop = useMediaQuery("(min-width: 768px)");

  // Check if we're on mobile on mount and when window resizes
  React.useEffect(() => {
    const checkIsMobile = () => {
      setIsMobile(window.innerWidth < 768); // 768px is the 'md' breakpoint
    };

    checkIsMobile();
    window.addEventListener("resize", checkIsMobile);

    return () => window.removeEventListener("resize", checkIsMobile);
  }, []);

  useEffect(() => {
    if (mail.selected) {
      setOpen(true);
    } else {
      setOpen(false);
    }
  }, [mail.selected]);

  const handleClose = useCallback(() => {
    setOpen(false);
    setMail({ selected: null });
  }, [setMail]);

  const selectedMail = useMemo(
    () => filteredMails.find((item) => item.id === mail.selected) || null,
    [filteredMails, mail.selected],
  );

  return (
    <TooltipProvider delayDuration={0}>
      <div className="rounded-inherit flex">
        <ResizablePanelGroup
          direction="horizontal"
          autoSaveId={"mail-panel-layout"}
          className="rounded-inherit overflow-hidden"
        >
          <ResizablePanel defaultSize={isMobile ? 100 : 35} minSize={isMobile ? 100 : 35}>
            <div className="flex-1 overflow-y-auto">
              <div>
                <div className="sticky top-0 z-10 rounded-t-md bg-background pt-[6px]">
                  <div className="flex items-center justify-between px-2">
                    <div className="flex items-center gap-1">
                      <SidebarToggle className="h-fit px-2" />
                      <React.Suspense>
                        <ComposeButton />
                      </React.Suspense>
                    </div>
                    <SearchBar />
                    <div className="flex items-center space-x-1.5">
                      <Button
                        variant="ghost"
                        className="md:h-fit md:px-2"
                        onClick={() => setIsCompact(!isCompact)}
                      >
                        <AlignVerticalSpaceAround />
                      </Button>
                      <DropdownMenu>
                        <DropdownMenuTrigger asChild>
                          <Button variant="ghost" className="md:h-fit md:px-2">
                            <ListFilter className="h-4 w-4" />
                          </Button>
                        </DropdownMenuTrigger>
                        <DropdownMenuContent align="end">
                          <DropdownMenuItem onClick={() => setFilterValue("all")}>
                            All mail
                          </DropdownMenuItem>
                          <DropdownMenuItem onClick={() => setFilterValue("unread")}>
                            Unread
                          </DropdownMenuItem>
                        </DropdownMenuContent>
                      </DropdownMenu>
                    </div>
                  </div>
                  <Separator className="mt-2" />
                </div>

                <div className="h-[calc(93vh)]">
                  {isLoading ? (
                    <p>Loading</p>
                  ) : (
                    <MailList
                      items={threadsResponse?.messages || []}
                      isCompact={isCompact}
                      onMailClick={() => setIsDialogOpen(true)}
                    />
                  )}
                </div>
              </div>
            </div>
          </ResizablePanel>

          {isDesktop && mail.selected && (
            <>
              <ResizableHandle withHandle />
              <ResizablePanel defaultSize={75} minSize={25}>
                <div className="hidden h-full flex-1 overflow-y-auto md:block">
                  <MailDisplay mail={selectedMail} onClose={handleClose} />
                </div>
              </ResizablePanel>
            </>
          )}
        </ResizablePanelGroup>

        {/* Mobile Drawer */}
        {!isDesktop && (
          <Drawer open={open} onOpenChange={setOpen}>
            <DrawerContent className="h-[calc(100vh-3rem)] p-0">
              <DrawerHeader className="sr-only">
                <DrawerTitle>Email Details</DrawerTitle>
              </DrawerHeader>
              <div className="flex h-full flex-col overflow-hidden">
                <MailDisplay mail={selectedMail} onClose={handleClose} isMobile={true} />
              </div>
            </DrawerContent>
          </Drawer>
        )}
      </div>
    </TooltipProvider>
  );
}

function ComposeButton() {
  const { open } = useOpenComposeModal();
  return (
    <Button onClick={open} variant="ghost" className="h-fit px-2">
      <SquarePen />
    </Button>
  );
}<|MERGE_RESOLUTION|>--- conflicted
+++ resolved
@@ -26,11 +26,7 @@
 import { tagsAtom } from "@/components/mail/use-tags";
 import { SidebarToggle } from "../ui/sidebar-toggle";
 import { type Mail } from "@/components/mail/data";
-<<<<<<< HEAD
 import { useThreads } from "@/hooks/use-threads";
-=======
-import { SearchBar } from "./search-bar";
->>>>>>> ff7fe84d
 import { useAtomValue } from "jotai";
 
 interface MailProps {
@@ -47,12 +43,8 @@
 }
 
 export function Mail({ mails }: MailProps) {
-<<<<<<< HEAD
   const { data: threadsResponse, isLoading } = useThreads("inbox");
   const [mail] = useMail();
-=======
-  const [mail, setMail] = useMail();
->>>>>>> ff7fe84d
   const [isCompact, setIsCompact] = React.useState(false);
   const tags = useAtomValue(tagsAtom);
   const activeTags = tags.filter((tag) => tag.checked);
