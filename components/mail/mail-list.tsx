<<<<<<< HEAD
import { ScrollArea } from "@/components/ui/scroll-area";
import { Avatar, AvatarFallback } from "../ui/avatar";
import { useMail } from "@/components/mail/use-mail";
import { useThread } from "@/hooks/use-threads";
import { ComponentProps, useMemo } from "react";
import { Badge } from "@/components/ui/badge";
import { Skeleton } from "../ui/skeleton";
import { InitialThread } from "@/types";
import { cn } from "@/lib/utils";

interface MailListProps {
  items: InitialThread[];
  isCompact: boolean;
  onMailClick: () => void;
}

const Thread = ({ id }: { id: string }) => {
  const [mail, setMail] = useMail();
  const { data } = useThread(id);

  const isMailSelected = useMemo(
    () => (data ? data.id === mail.selected : false),
    [data, mail.selected],
  );

  const handleMailClick = () => {
    if (!data) return;
    if (isMailSelected) {
=======
"use client";

import { ComponentProps, useCallback, useEffect, useRef, useState } from "react";
import { preloadThread, useMarkAsRead, useThreads } from "@/hooks/use-threads";
import { EmptyState, type FolderType } from "@/components/mail/empty-state";
import { useSearchValue } from "@/hooks/use-search-value";
import { ScrollArea } from "@/components/ui/scroll-area";
import { useVirtualizer } from "@tanstack/react-virtual";
import { useKeyPressed } from "@/hooks/use-key-pressed";
import { useMail } from "@/components/mail/use-mail";
import { useSession } from "@/lib/auth-client";
import { Badge } from "@/components/ui/badge";
import { cn, formatDate } from "@/lib/utils";
import { InitialThread } from "@/types";

interface MailListProps {
  items: InitialThread[];
  isCompact?: boolean;
  folder: string;
}

const HOVER_DELAY = 300; // ms before prefetching

type MailSelectMode = "mass" | "range" | "single";

type ThreadProps = {
  message: InitialThread;
  selectMode: MailSelectMode;
  onSelect: (message: InitialThread) => void;
  isCompact?: boolean;
};

const Thread = ({ message: initialMessage, selectMode, onSelect, isCompact }: ThreadProps) => {
  const [message, setMessage] = useState(initialMessage);
  const [mail] = useMail();
  const { markAsRead } = useMarkAsRead();
  const { data: session } = useSession();
  const hoverTimeoutRef = useRef<ReturnType<typeof setTimeout> | undefined>(undefined);
  const isHovering = useRef<boolean>(false);
  const hasPrefetched = useRef<boolean>(false);
  const [searchValue] = useSearchValue();

  const isMailSelected = message.id === mail.selected;
  const isMailBulkSelected = mail.bulkSelected.includes(message.id);

  const highlightText = (text: string, highlight: string) => {
    if (!highlight?.trim()) return text;

    const regex = new RegExp(`(${highlight})`, "gi");
    const parts = text.split(regex);

    return parts.map((part, i) => {
      return i % 2 === 1 ? (
        <span
          key={i}
          className="ring-0.5 inline-flex items-center justify-center rounded bg-primary/10 px-1"
        >
          {part}
        </span>
      ) : (
        part
      );
    });
  };

  const handleMailClick = async () => {
    onSelect(message);

    if (!isMailSelected && message.unread) {
      try {
        await markAsRead(message.id);
        setMessage((prev) => ({ ...prev, unread: false }));
      } catch (error) {
        console.error("Error marking message as read:", error);
      }
    }
  };

  const handleMouseEnter = () => {
    isHovering.current = true;

    // Prefetch only in single select mode
    if (selectMode === "single" && session?.user.id && !hasPrefetched.current) {
      // Clear any existing timeout
      if (hoverTimeoutRef.current) {
        clearTimeout(hoverTimeoutRef.current);
      }

      // Set new timeout for prefetch
      hoverTimeoutRef.current = setTimeout(() => {
        if (isHovering.current) {
          const messageId = message.threadId ?? message.id;
          // Only prefetch if still hovering and hasn't been prefetched
          console.log(`🕒 Hover threshold reached for email ${messageId}, initiating prefetch...`);
          preloadThread(session.user.id, messageId, session.connectionId!);
          hasPrefetched.current = true;
        }
      }, HOVER_DELAY);
    }
  };

  const handleMouseLeave = () => {
    isHovering.current = false;
    if (hoverTimeoutRef.current) {
      clearTimeout(hoverTimeoutRef.current);
    }
  };

  // Reset prefetch flag when message changes
  useEffect(() => {
    hasPrefetched.current = false;
  }, [message.id]);

  // Cleanup timeout on unmount
  useEffect(() => {
    return () => {
      if (hoverTimeoutRef.current) {
        clearTimeout(hoverTimeoutRef.current);
      }
    };
  }, []);

  return (
    <div
      onClick={handleMailClick}
      onMouseEnter={handleMouseEnter}
      onMouseLeave={handleMouseLeave}
      key={message.id}
      className={cn(
        "group relative flex cursor-pointer flex-col items-start overflow-clip rounded-lg border border-transparent px-4 py-3 text-left text-sm transition-all hover:bg-offsetLight hover:bg-primary/5 hover:opacity-100",
        !message.unread && "opacity-50",
        (isMailSelected || isMailBulkSelected) && "border-border bg-primary/5 opacity-100",
        isCompact && "py-2",
      )}
    >
      <div
        className={cn(
          "absolute inset-y-0 left-0 w-1 -translate-x-2 bg-primary transition-transform ease-out",
          isMailBulkSelected && "translate-x-0",
        )}
      />
      <div className="flex w-full items-center justify-between">
        <div className="flex items-center gap-2">
          <p
            className={cn(
              message.unread ? "font-bold" : "font-medium",
              "text-md flex items-baseline gap-1 group-hover:opacity-100",
            )}
          >
            <span className={cn(mail.selected && "max-w-[120px] truncate")}>
              {highlightText(message.sender.name, searchValue.highlight)}
            </span>{" "}
            {message.totalReplies !== 1 ? (
              <span className="ml-0.5 text-xs opacity-70">{message.totalReplies}</span>
            ) : null}
            {message.unread ? <span className="ml-0.5 size-2 rounded-full bg-skyBlue" /> : null}
          </p>
        </div>
        {message.receivedOn ? (
          <p
            className={cn(
              "text-xs font-normal opacity-70 transition-opacity group-hover:opacity-100",
              isMailSelected && "opacity-100",
            )}
          >
            {formatDate(message.receivedOn.split(".")[0])}
          </p>
        ) : null}
      </div>
      <p
        className={cn(
          "mt-1 text-xs opacity-70 transition-opacity",
          mail.selected ? "line-clamp-1" : "line-clamp-2",
          isCompact && "line-clamp-1",
          isMailSelected && "opacity-100",
        )}
      >
        {highlightText(message.title, searchValue.highlight)}
      </p>
      {!isCompact && <MailLabels labels={message.tags} />}
    </div>
  );
};

export function MailList({ items: initialItems, isCompact, folder }: MailListProps) {
  const [mail, setMail] = useMail();
  const { data: session } = useSession();
  const [searchValue] = useSearchValue();
  const [items, setItems] = useState(initialItems);
  const [pageToken, setPageToken] = useState<string | undefined>();
  const [isLoading, setIsLoading] = useState(false);
  const [hasMore, setHasMore] = useState(true);

  const { data: nextPage, error } = useThreads(folder, undefined, searchValue.value, 20, pageToken);

  useEffect(() => {
    if (error) {
      console.error("Error loading more emails:", error);
      setIsLoading(false);
      setHasMore(false);
    }
  }, [error]);

  useEffect(() => {
    setItems(initialItems);
    setPageToken(undefined);
    setHasMore(true);
  }, [initialItems]);

  useEffect(() => {
    if (nextPage?.threads) {
      setItems((prev) => {
        const existingIds = new Set(prev.map((item) => item.id));
        const uniqueNewItems = nextPage.threads.filter((item) => !existingIds.has(item.id));
        console.log(`Adding ${uniqueNewItems.length} new unique items`);
        return [...prev, ...uniqueNewItems];
      });
      setIsLoading(false);
      if (!nextPage.nextPageToken) {
        setHasMore(false);
      }
    }
  }, [nextPage]);

  const parentRef = useRef<HTMLDivElement>(null);
  const scrollRef = useRef<HTMLDivElement>(null);
  const itemHeight = isCompact ? 64 : 96;

  const virtualizer = useVirtualizer({
    count: items.length,
    getScrollElement: () => scrollRef.current,
    estimateSize: () => itemHeight,
    overscan: 5,
  });

  const handleScroll = useCallback(
    (e: React.UIEvent<HTMLDivElement>) => {
      if (!hasMore || isLoading) return;

      const target = e.target as HTMLDivElement;
      const { scrollTop, scrollHeight, clientHeight } = target;
      const scrolledToBottom = scrollHeight - (scrollTop + clientHeight) < itemHeight * 2;

      if (scrolledToBottom) {
        console.log("Loading more items...");
        setIsLoading(true);
        setPageToken(nextPage?.nextPageToken);
      }
    },
    [hasMore, isLoading, nextPage?.nextPageToken, itemHeight],
  );

  const massSelectMode = useKeyPressed(["Control", "Meta"]);
  const rangeSelectMode = useKeyPressed("Shift");

  const selectMode: MailSelectMode = massSelectMode ? "mass" : rangeSelectMode ? "range" : "single";

  const handleMailClick = (message: InitialThread) => {
    if (selectMode === "mass") {
      const updatedBulkSelected = mail.bulkSelected.includes(message.id)
        ? mail.bulkSelected.filter((id) => id !== message.id)
        : [...mail.bulkSelected, message.id];

      setMail({ ...mail, bulkSelected: updatedBulkSelected });
      return;
    }

    if (selectMode === "range") {
      const lastSelectedItem =
        mail.bulkSelected[mail.bulkSelected.length - 1] ?? mail.selected ?? message.id;

      const mailsIndex = items.map((m) => m.id);
      const startIdx = mailsIndex.indexOf(lastSelectedItem);
      const endIdx = mailsIndex.indexOf(message.id);

      if (startIdx !== -1 && endIdx !== -1) {
        const selectedRange = mailsIndex.slice(
          Math.min(startIdx, endIdx),
          Math.max(startIdx, endIdx) + 1,
        );

        setMail({ ...mail, bulkSelected: selectedRange });
      }
      return;
    }

    if (mail.selected === message.threadId || mail.selected === message.id) {
>>>>>>> 44d356df
      setMail({
        selected: null,
        bulkSelected: [],
      });
    } else {
      setMail({
        ...mail,
<<<<<<< HEAD
        selected: data.id,
=======
        selected: message.threadId ?? message.id,
        bulkSelected: [],
>>>>>>> 44d356df
      });
    }
  };
  return data ? (
    <div
      onClick={handleMailClick}
      key={data.id}
      className={cn(
        "group cursor-pointer items-start border-b p-4 text-left text-sm transition-all hover:bg-accent",
        data.unread && "font-bold",
        isMailSelected ? "bg-accent" : "",
      )}
    >
      <div className="flex flex-col gap-4">
        <div className="flex gap-2">
          <Avatar>
            <AvatarFallback className="border bg-card">
              <p>{data.sender.name[0]}</p>
            </AvatarFallback>
          </Avatar>
          <div>
            <p>{data.sender.name}</p>
            <p className="text-sm text-muted-foreground">{data.sender.email}</p>
          </div>
        </div>
        <p className="max-w-[95%] truncate">{data.title}</p>
      </div>
      <MailLabels labels={data.tags} />
    </div>
  ) : (
    <Skeleton />
  );
};

<<<<<<< HEAD
export function MailList({ items }: MailListProps) {
  // TODO: add logic for tags filtering & search
  return (
    <ScrollArea className="" type="auto">
      <div className="flex flex-col pt-0">
        {items.map((item) => (
          <Thread key={item.id} id={item.id} />
        ))}
=======
  const isEmpty = items.length === 0;
  const isFiltering = searchValue.value.trim().length > 0;

  if (isEmpty && session) {
    if (isFiltering) {
      return <EmptyState folder="search" className="min-h-[90vh] md:min-h-[90vh]" />;
    }
    return <EmptyState folder={folder as FolderType} className="min-h-[90vh] md:min-h-[90vh]" />;
  }

  return (
    <ScrollArea ref={scrollRef} className="h-full" type="scroll" onScrollCapture={handleScroll}>
      <div
        ref={parentRef}
        className={cn(
          "relative min-h-[calc(100vh-4rem)] w-full",
          selectMode === "range" && "select-none",
        )}
        style={{
          height: `${virtualizer.getTotalSize()}px`,
        }}
      >
        {virtualizer.getVirtualItems().map((virtualRow) => {
          const item = items[virtualRow.index];
          return (
            <div
              key={virtualRow.key}
              data-index={virtualRow.index}
              ref={virtualizer.measureElement}
              style={{
                transform: `translateY(${virtualRow.start}px)`,
                height: `${virtualRow.size}px`,
              }}
              className="absolute left-0 top-0 w-full p-[8px]"
            >
              <Thread
                message={item}
                selectMode={selectMode}
                onSelect={handleMailClick}
                isCompact={isCompact}
              />
            </div>
          );
        })}
        {hasMore && (
          <div className="absolute bottom-0 left-0 w-full py-4 text-center">
            {isLoading ? (
              <div className="text-center">
                <div className="mx-auto h-4 w-4 animate-spin rounded-full border-2 border-neutral-900 border-t-transparent dark:border-white dark:border-t-transparent" />
              </div>
            ) : (
              <div className="h-4" />
            )}
          </div>
        )}
>>>>>>> 44d356df
      </div>
    </ScrollArea>
  );
}
<<<<<<< HEAD
function MailLabels({ labels }: { labels: string[] }) {
  if (!labels.length) return null;

  return (
    <div className={cn("mt-2 flex select-none items-center gap-2")}>
      {labels.map((label) => (
        <Badge key={label} className="hover:bg-card" variant={getDefaultBadgeStyle(label)}>
          {label}
=======

function MailLabels({ labels }: { labels: string[] }) {
  if (!labels.length) return null;

  const visibleLabels = labels.filter(
    (label) => !["unread", "inbox"].includes(label.toLowerCase()),
  );

  if (!visibleLabels.length) return null;

  return (
    // TODO: When clicking on a label, apply filter to show only messages with that label.
    <div className={cn("mt-1.5 flex select-none items-center gap-2")}>
      {visibleLabels.map((label) => (
        <Badge key={label} className="rounded-full" variant={getDefaultBadgeStyle(label)}>
          <p className="text-xs font-medium lowercase">
            {label.replace(/^category_/i, "").replace(/_/g, " ")}
          </p>
>>>>>>> 44d356df
        </Badge>
      ))}
    </div>
  );
}

function getDefaultBadgeStyle(label: string): ComponentProps<typeof Badge>["variant"] {
<<<<<<< HEAD
  return "outline";

  // TODO: styling for each tag type
  switch (true) {
    case label.toLowerCase() === "work":
      return "default";
    case label.toLowerCase().startsWith("category_"):
      return "outline";
=======
  const normalizedLabel = label.toLowerCase().replace(/^category_/i, "");

  switch (normalizedLabel) {
    case "important":
      return "important";
    case "promotions":
      return "promotions";
    case "personal":
      return "personal";
    case "updates":
      return "updates";
    case "work":
      return "default";
    case "forums":
      return "forums";
>>>>>>> 44d356df
    default:
      return "secondary";
  }
}<|MERGE_RESOLUTION|>--- conflicted
+++ resolved
@@ -1,33 +1,3 @@
-<<<<<<< HEAD
-import { ScrollArea } from "@/components/ui/scroll-area";
-import { Avatar, AvatarFallback } from "../ui/avatar";
-import { useMail } from "@/components/mail/use-mail";
-import { useThread } from "@/hooks/use-threads";
-import { ComponentProps, useMemo } from "react";
-import { Badge } from "@/components/ui/badge";
-import { Skeleton } from "../ui/skeleton";
-import { InitialThread } from "@/types";
-import { cn } from "@/lib/utils";
-
-interface MailListProps {
-  items: InitialThread[];
-  isCompact: boolean;
-  onMailClick: () => void;
-}
-
-const Thread = ({ id }: { id: string }) => {
-  const [mail, setMail] = useMail();
-  const { data } = useThread(id);
-
-  const isMailSelected = useMemo(
-    () => (data ? data.id === mail.selected : false),
-    [data, mail.selected],
-  );
-
-  const handleMailClick = () => {
-    if (!data) return;
-    if (isMailSelected) {
-=======
 "use client";
 
 import { ComponentProps, useCallback, useEffect, useRef, useState } from "react";
@@ -315,7 +285,6 @@
     }
 
     if (mail.selected === message.threadId || mail.selected === message.id) {
->>>>>>> 44d356df
       setMail({
         selected: null,
         bulkSelected: [],
@@ -323,56 +292,12 @@
     } else {
       setMail({
         ...mail,
-<<<<<<< HEAD
-        selected: data.id,
-=======
         selected: message.threadId ?? message.id,
         bulkSelected: [],
->>>>>>> 44d356df
       });
     }
   };
-  return data ? (
-    <div
-      onClick={handleMailClick}
-      key={data.id}
-      className={cn(
-        "group cursor-pointer items-start border-b p-4 text-left text-sm transition-all hover:bg-accent",
-        data.unread && "font-bold",
-        isMailSelected ? "bg-accent" : "",
-      )}
-    >
-      <div className="flex flex-col gap-4">
-        <div className="flex gap-2">
-          <Avatar>
-            <AvatarFallback className="border bg-card">
-              <p>{data.sender.name[0]}</p>
-            </AvatarFallback>
-          </Avatar>
-          <div>
-            <p>{data.sender.name}</p>
-            <p className="text-sm text-muted-foreground">{data.sender.email}</p>
-          </div>
-        </div>
-        <p className="max-w-[95%] truncate">{data.title}</p>
-      </div>
-      <MailLabels labels={data.tags} />
-    </div>
-  ) : (
-    <Skeleton />
-  );
-};
-
-<<<<<<< HEAD
-export function MailList({ items }: MailListProps) {
-  // TODO: add logic for tags filtering & search
-  return (
-    <ScrollArea className="" type="auto">
-      <div className="flex flex-col pt-0">
-        {items.map((item) => (
-          <Thread key={item.id} id={item.id} />
-        ))}
-=======
+
   const isEmpty = items.length === 0;
   const isFiltering = searchValue.value.trim().length > 0;
 
@@ -428,21 +353,10 @@
             )}
           </div>
         )}
->>>>>>> 44d356df
       </div>
     </ScrollArea>
   );
 }
-<<<<<<< HEAD
-function MailLabels({ labels }: { labels: string[] }) {
-  if (!labels.length) return null;
-
-  return (
-    <div className={cn("mt-2 flex select-none items-center gap-2")}>
-      {labels.map((label) => (
-        <Badge key={label} className="hover:bg-card" variant={getDefaultBadgeStyle(label)}>
-          {label}
-=======
 
 function MailLabels({ labels }: { labels: string[] }) {
   if (!labels.length) return null;
@@ -461,7 +375,6 @@
           <p className="text-xs font-medium lowercase">
             {label.replace(/^category_/i, "").replace(/_/g, " ")}
           </p>
->>>>>>> 44d356df
         </Badge>
       ))}
     </div>
@@ -469,16 +382,6 @@
 }
 
 function getDefaultBadgeStyle(label: string): ComponentProps<typeof Badge>["variant"] {
-<<<<<<< HEAD
-  return "outline";
-
-  // TODO: styling for each tag type
-  switch (true) {
-    case label.toLowerCase() === "work":
-      return "default";
-    case label.toLowerCase().startsWith("category_"):
-      return "outline";
-=======
   const normalizedLabel = label.toLowerCase().replace(/^category_/i, "");
 
   switch (normalizedLabel) {
@@ -494,7 +397,6 @@
       return "default";
     case "forums":
       return "forums";
->>>>>>> 44d356df
     default:
       return "secondary";
   }
