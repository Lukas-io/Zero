import { ComponentProps } from "react";

import { ScrollArea } from "@/components/ui/scroll-area";
import { useMail } from "@/components/mail/use-mail";
import { Mail } from "@/components/mail/data";
import { Badge } from "@/components/ui/badge";
import { BellOff } from "lucide-react";
import { cn } from "@/lib/utils";

import { formatDate } from "@/utils/format-date";
import { useThread } from "@/hooks/use-threads";
import { tagsAtom, Tag } from "./use-tags";
import { Skeleton } from "../ui/skeleton";
import { useAtomValue } from "jotai";

interface MailListProps {
  items: Mail[];
  isCompact: boolean;
  onMailClick: () => void;
}

const Thread = ({ id }: { id: string }) => {
  const [mail, setMail] = useMail();
  const { data } = useThread(id);
  return data ? null : <Skeleton />;
};

export function MailList({ items, isCompact, onMailClick }: MailListProps) {
  const [mail, setMail] = useMail();

  const tags = useAtomValue(tagsAtom);
  const activeTags = tags.filter((tag) => tag.checked);

  const handleMailClick = (selectedMail: Mail) => {
    if (mail.selected === selectedMail.id) {
      setMail({
        selected: null,
      });
    } else {
      setMail({
        ...mail,
        selected: selectedMail.id,
      });
    }

    onMailClick();
  };

  return (
    <ScrollArea className="" type="auto">
      <div className="flex flex-col pt-0">
        {items.map((item) => (
<<<<<<< HEAD
          <Thread key={item.id} id={item.id} />
=======
          <div
            key={item.id}
            className={cn(
              "flex cursor-pointer flex-col items-start border-b p-4 text-left text-sm transition-all hover:bg-accent",
              mail.selected === item.id && "bg-muted hover:opacity-100",
              isCompact && mail.selected !== item.id ? "gap-0" : "gap-2",
              item.read && mail.selected !== item.id
                ? "opacity-70 hover:opacity-100"
                : "opacity-100",
            )}
            onClick={() => handleMailClick(item)}
          >
            <div className="flex w-full flex-col gap-1">
              <div className="flex items-center">
                <div
                  className={cn(
                    "flex gap-2",
                    isCompact && mail.selected !== item.id ? "items-center" : "flex-col flex-wrap",
                  )}
                >
                  <div className="flex w-32 items-center gap-2 2xl:w-40">
                    <div className={cn(item.read ? "font-normal" : "font-bold")}>{item.name}</div>
                    {item.muted && <BellOff className="h-4 w-4 text-muted-foreground" />}
                    {!item.read && <span className="flex h-2 w-2 rounded-full bg-blue-600" />}
                  </div>

                  <div
                    className={cn(
                      "max-w-32 truncate text-xs md:max-w-full",
                      item.read ? "font-normal" : "font-bold",
                      isCompact && mail.selected !== item.id ? "truncate" : "max-w-full",
                    )}
                  >
                    {item.subject}
                  </div>
                </div>

                <div
                  className={cn(
                    "ml-auto whitespace-nowrap text-right text-xs",
                    mail.selected === item.id ? "text-foreground" : "text-muted-foreground",
                  )}
                >
                  {formatDate(item.date)}
                </div>
              </div>
            </div>

            <div
              className={cn(
                "line-clamp-2 select-none text-xs text-muted-foreground transition-all",
                isCompact && mail.selected !== item.id ? "h-0" : "h-8",
              )}
            >
              {item.text.substring(0, 300)}
            </div>

            <MailLabels
              labels={item.labels}
              activeTags={activeTags}
              isCompact={isCompact}
              isSelected={mail.selected === item.id}
            />
          </div>
>>>>>>> b093172b
        ))}
      </div>
    </ScrollArea>
  );
}

// things were turning into a ?:?:?: fest had to dip out
const MailBadge = ({ label, isActive }: { label: string; isActive?: boolean }) => {
  return <Badge variant={isActive ? "default" : getDefaultBadgeStyle(label)}>{label}</Badge>;
};

function MailLabels({
  labels,
  activeTags,
  isCompact,
  isSelected,
}: {
  labels: string[];
  activeTags: Tag[];
  isCompact: boolean;
  isSelected: boolean;
}) {
  if (!labels.length) return null;

  const activeLabels = labels.filter((label) =>
    activeTags.some((tag) => tag.label.toLowerCase() === label.toLowerCase()),
  );

  return (
    <div
      className={cn("flex select-none items-center gap-2", isCompact && !isSelected && "hidden")}
    >
      {activeTags.length > 0
        ? activeLabels.map((label) => <MailBadge key={label} label={label} isActive />)
        : labels.map((label) => <MailBadge key={label} label={label} />)}
    </div>
  );
}

function getDefaultBadgeStyle(label: string): ComponentProps<typeof Badge>["variant"] {
  switch (label.toLowerCase()) {
    case "work":
      return "default";
    case "personal":
      return "outline";
    default:
      return "secondary";
  }
}<|MERGE_RESOLUTION|>--- conflicted
+++ resolved
@@ -50,74 +50,7 @@
     <ScrollArea className="" type="auto">
       <div className="flex flex-col pt-0">
         {items.map((item) => (
-<<<<<<< HEAD
           <Thread key={item.id} id={item.id} />
-=======
-          <div
-            key={item.id}
-            className={cn(
-              "flex cursor-pointer flex-col items-start border-b p-4 text-left text-sm transition-all hover:bg-accent",
-              mail.selected === item.id && "bg-muted hover:opacity-100",
-              isCompact && mail.selected !== item.id ? "gap-0" : "gap-2",
-              item.read && mail.selected !== item.id
-                ? "opacity-70 hover:opacity-100"
-                : "opacity-100",
-            )}
-            onClick={() => handleMailClick(item)}
-          >
-            <div className="flex w-full flex-col gap-1">
-              <div className="flex items-center">
-                <div
-                  className={cn(
-                    "flex gap-2",
-                    isCompact && mail.selected !== item.id ? "items-center" : "flex-col flex-wrap",
-                  )}
-                >
-                  <div className="flex w-32 items-center gap-2 2xl:w-40">
-                    <div className={cn(item.read ? "font-normal" : "font-bold")}>{item.name}</div>
-                    {item.muted && <BellOff className="h-4 w-4 text-muted-foreground" />}
-                    {!item.read && <span className="flex h-2 w-2 rounded-full bg-blue-600" />}
-                  </div>
-
-                  <div
-                    className={cn(
-                      "max-w-32 truncate text-xs md:max-w-full",
-                      item.read ? "font-normal" : "font-bold",
-                      isCompact && mail.selected !== item.id ? "truncate" : "max-w-full",
-                    )}
-                  >
-                    {item.subject}
-                  </div>
-                </div>
-
-                <div
-                  className={cn(
-                    "ml-auto whitespace-nowrap text-right text-xs",
-                    mail.selected === item.id ? "text-foreground" : "text-muted-foreground",
-                  )}
-                >
-                  {formatDate(item.date)}
-                </div>
-              </div>
-            </div>
-
-            <div
-              className={cn(
-                "line-clamp-2 select-none text-xs text-muted-foreground transition-all",
-                isCompact && mail.selected !== item.id ? "h-0" : "h-8",
-              )}
-            >
-              {item.text.substring(0, 300)}
-            </div>
-
-            <MailLabels
-              labels={item.labels}
-              activeTags={activeTags}
-              isCompact={isCompact}
-              isSelected={mail.selected === item.id}
-            />
-          </div>
->>>>>>> b093172b
         ))}
       </div>
     </ScrollArea>
