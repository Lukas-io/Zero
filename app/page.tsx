import { cookies } from "next/headers"

import { Mail } from "@/components/mail/mail"
import { accounts, mails } from "@/components/mail/data"

export default async function MailPage() {
	const cookieStore = await cookies()
	const layout = cookieStore.get("react-resizable-panels:layout:mail")
	const collapsed = cookieStore.get("react-resizable-panels:collapsed")

	const defaultLayout = layout ? JSON.parse(layout.value) : undefined
	const defaultCollapsed = collapsed ? JSON.parse(collapsed.value) : undefined

<<<<<<< HEAD
	return (
		<div className="bg-white dark:bg-background">
			<div className="hidden flex-col md:flex dark:text-gray-100">
				<Mail
					accounts={accounts}
					mails={mails}
					defaultLayout={defaultLayout}
					defaultCollapsed={defaultCollapsed}
					navCollapsedSize={4}
				/>
			</div>
		</div>
	)
=======
  return (
    <div className="bg-white dark:bg-background">
      <div className="flex-col flex dark:text-gray-100">
        <Mail
          accounts={accounts}
          mails={mails}
          defaultLayout={defaultLayout}
          defaultCollapsed={defaultCollapsed}
          navCollapsedSize={4}
        />
      </div>
    </div>
  );
>>>>>>> f490e2a1
}<|MERGE_RESOLUTION|>--- conflicted
+++ resolved
@@ -11,21 +11,7 @@
 	const defaultLayout = layout ? JSON.parse(layout.value) : undefined
 	const defaultCollapsed = collapsed ? JSON.parse(collapsed.value) : undefined
 
-<<<<<<< HEAD
-	return (
-		<div className="bg-white dark:bg-background">
-			<div className="hidden flex-col md:flex dark:text-gray-100">
-				<Mail
-					accounts={accounts}
-					mails={mails}
-					defaultLayout={defaultLayout}
-					defaultCollapsed={defaultCollapsed}
-					navCollapsedSize={4}
-				/>
-			</div>
-		</div>
-	)
-=======
+  
   return (
     <div className="bg-white dark:bg-background">
       <div className="flex-col flex dark:text-gray-100">
@@ -39,5 +25,4 @@
       </div>
     </div>
   );
->>>>>>> f490e2a1
 }