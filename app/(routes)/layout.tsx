--- conflicted
+++ resolved
@@ -2,16 +2,11 @@
 import { SWRConfig } from "swr";
 export default function Layout({ children }: { children: React.ReactNode }) {
   return (
-<<<<<<< HEAD
-    <SWRConfig>
-      <AppSidebar />
-      {children}
-    </SWRConfig>
-=======
     <div className="flex h-screen w-screen overflow-hidden">
-      <AppSidebar />
-      {children}
+      <SWRConfig>
+        <AppSidebar />
+        {children}
+      </SWRConfig>
     </div>
->>>>>>> ff7fe84d
   );
 }