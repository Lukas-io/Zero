# See https://help.github.com/articles/ignoring-files/ for more about ignoring files.

# dependencies
/node_modules
/.pnp
.pnp.*
.yarn/*
!.yarn/patches
!.yarn/plugins
!.yarn/releases
!.yarn/versions

# testing
/coverage

# next.js
/.next/
/out/

# production
/build

# misc
.DS_Store
*.pem

# debug
npm-debug.log*
yarn-debug.log*
yarn-error.log*
.pnpm-debug.log*

# env files (can opt-in for committing if needed)
.env

# vercel
.vercel

# typescript
*.tsbuildinfo
next-env.d.ts

<<<<<<< HEAD
.pnpm-lock*
=======
# ide
.idea
.vscode
>>>>>>> 44d356df
<|MERGE_RESOLUTION|>--- conflicted
+++ resolved
@@ -40,10 +40,6 @@
 *.tsbuildinfo
 next-env.d.ts
 
-<<<<<<< HEAD
-.pnpm-lock*
-=======
 # ide
 .idea
-.vscode
->>>>>>> 44d356df
+.vscode