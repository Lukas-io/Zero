--- conflicted
+++ resolved
@@ -1,11 +1,7 @@
-<<<<<<< HEAD
+
 import type { IOutgoingMessage, ParsedMessage, Label, DeleteAllSpamResponse } from '../../types';
 import type { CreateDraftData } from '../schemas';
 import type { HonoContext } from '../../ctx';
-=======
-import { type IOutgoingMessage, type ParsedMessage, type Label } from '../../types';
-import { type CreateDraftData } from '../schemas';
->>>>>>> 7d801fb2
 
 export interface IGetThreadResponse {
   messages: ParsedMessage[];
