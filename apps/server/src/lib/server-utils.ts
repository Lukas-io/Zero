import { connection } from '@zero/db/schema';
import type { HonoContext } from '../ctx';
import { createDriver } from './driver';
import { and, eq } from 'drizzle-orm';

export const getActiveConnection = async (c: HonoContext) => {
  const { session, db } = c.var;
  if (!session?.user) throw new Error('Session Not Found');
  if (!session.activeConnection?.id) {
    const activeConnection = await db.query.connection.findFirst({
      where: and(eq(connection.userId, session.user.id)),
    });
    if (!activeConnection)
      throw new Error(`Active connection not found for user ${session.user.id}`);

    if (!activeConnection.refreshToken || !activeConnection.accessToken)
      throw new Error(
        'Active Connection is not properly authorized, please reconnect the connection',
      );
    return activeConnection;
  }

  const activeConnection = await db.query.connection.findFirst({
    where: and(
      eq(connection.userId, session.user.id),
      eq(connection.id, session.activeConnection.id),
    ),
  });

  if (!activeConnection) throw new Error('Active connection not found');

  // Different connection types have different authentication requirements
  if (activeConnection.providerId === 'imapAndSmtp') {
    // For IMAP/SMTP connections, we only need the refreshToken which contains the password
    if (!activeConnection.refreshToken) {
      throw new Error('IMAP/SMTP connection is missing password, please reconnect');
    }
  } else if (
    activeConnection.providerId === 'google' ||
    activeConnection.providerId === 'microsoft'
  ) {
    // For OAuth providers, we need both refreshToken and accessToken
    if (!activeConnection.refreshToken || !activeConnection.accessToken) {
      throw new Error(
        'OAuth connection is not properly authorized, please reconnect the connection',
      );
    }
  } else {
    // For other providers, make a general check
    if (!activeConnection.refreshToken || !activeConnection.accessToken) {
      throw new Error('Connection is not properly authorized, please reconnect the connection');
    }
  }
  return activeConnection;
};

export const connectionToDriver = (
  activeConnection: typeof connection.$inferSelect,
  c: HonoContext,
) => {
<<<<<<< HEAD
  // For IMAP/SMTP connections, we need to pass additional configuration from the scope field
  if (activeConnection.providerId === 'imapAndSmtp') {
    try {
      // Parse the IMAP/SMTP settings from the scope field
      const config = JSON.parse(activeConnection.scope);

      const driver = createDriver(activeConnection.providerId, {
        auth: {
          accessToken: activeConnection.accessToken,
          // eslint-disable-next-line @typescript-eslint/no-non-null-assertion
          refreshToken: activeConnection.refreshToken!,
          email: activeConnection.email,
          // Pass through the IMAP/SMTP configuration
          ...config.auth,
        },
        c,
      });
      return driver;
    } catch (error) {
      console.error('Error parsing IMAP/SMTP configuration:', error);
      throw new Error('Invalid IMAP/SMTP configuration');
    }
  } else {
    // Regular OAuth connections
    const driver = createDriver(activeConnection.providerId, {
      auth: {
        accessToken: activeConnection.accessToken,
        // eslint-disable-next-line @typescript-eslint/no-non-null-assertion
        refreshToken: activeConnection.refreshToken!,
        email: activeConnection.email,
      },
      c,
    });
    return driver;
  }
=======
  const driver = createDriver(activeConnection.providerId, {
    auth: {
      accessToken: activeConnection.accessToken,
      // eslint-disable-next-line @typescript-eslint/no-non-null-assertion
      refreshToken: activeConnection.refreshToken!,
      email: activeConnection.email,
    },
  });
  return driver;
>>>>>>> ffc5911e
};<|MERGE_RESOLUTION|>--- conflicted
+++ resolved
@@ -58,7 +58,6 @@
   activeConnection: typeof connection.$inferSelect,
   c: HonoContext,
 ) => {
-<<<<<<< HEAD
   // For IMAP/SMTP connections, we need to pass additional configuration from the scope field
   if (activeConnection.providerId === 'imapAndSmtp') {
     try {
@@ -94,15 +93,4 @@
     });
     return driver;
   }
-=======
-  const driver = createDriver(activeConnection.providerId, {
-    auth: {
-      accessToken: activeConnection.accessToken,
-      // eslint-disable-next-line @typescript-eslint/no-non-null-assertion
-      refreshToken: activeConnection.refreshToken!,
-      email: activeConnection.email,
-    },
-  });
-  return driver;
->>>>>>> ffc5911e
 };