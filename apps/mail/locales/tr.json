--- conflicted
+++ resolved
@@ -1,328 +1,319 @@
 {
-  "common": {
-    "actions": {
-      "logout": "Çıkış Yap",
-      "back": "Geri",
-      "create": "E-posta Oluştur",
-      "saveChanges": "Değişiklikleri Kaydet",
-      "saving": "Kaydediliyor...",
-      "resetToDefaults": "Varsayılanlara Sıfırla",
-      "close": "Kapat",
-      "signingOut": "Çıkış yapılıyor...",
-      "signedOutSuccess": "Çıkış yapıldı!",
-      "signOutError": "Çıkış yapılırken hata oluştu"
-    },
-    "themes": {
-      "dark": "Koyu",
-      "light": "Açık",
-      "system": "Sistem"
-    },
-    "commandPalette": {
-      "title": "Komut Paleti",
-      "description": "Mail-0 için hızlı gezinme ve işlemler",
-      "placeholder": "Bir komut yazın veya arayın...",
-      "noResults": "Sonuç bulunamadı",
-      "groups": {
-        "mail": "E-posta",
-        "settings": "Ayarlar",
-        "actions": "İşlemler",
-        "help": "Yardım",
-        "navigation": "Gezinme"
-      },
-      "commands": {
-        "goToInbox": "Gelen Kutusuna Git",
-        "goToDrafts": "Taslaklara Git",
-        "goToSent": "Gönderilenlere Git",
-        "goToSpam": "İstenmeyen E-posta Kutusuna Git",
-        "goToArchive": "Arşive Git",
-        "goToBin": "Çöp Kutusuna Git",
-        "goToSettings": "Ayarlara Git",
-        "newEmail": "Yeni E-posta",
-        "composeMessage": "Mesaj oluştur",
-        "searchEmails": "E-postaları Ara",
-        "toggleTheme": "Temayı Değiştir",
-        "backToMail": "E-postaya Geri Dön",
-        "goToDocs": "Dokümanlara Git",
-        "helpWithShortcuts": "Kısayollar Hakkında Yardım"
-      }
-    },
-    "searchBar": {
-      "pickDateRange": "Tarih seçin veya aralık seçin",
-      "search": "Ara",
-      "clearSearch": "Aramayı temizle",
-      "advancedSearch": "Gelişmiş arama",
-      "quickFilters": "Hızlı filtreler",
-      "searchIn": "Ara",
-      "recipient": "Alıcı",
-      "sender": "Gönderen",
-      "subject": "Konu",
-      "dateRange": "Tarih aralığı",
-      "category": "Kategori",
-      "folder": "Klasör",
-      "allMail": "Tüm E-postalar",
-      "unread": "Okunmamış",
-      "hasAttachment": "Dosya Eki Var",
-      "starred": "Yıldızlı",
-      "applyFilters": "Filtreleri Uygula",
-      "reset": "Sıfırla"
-    },
-    "navUser": {
-      "customerSupport": "Müşteri Desteği",
-      "documentation": "Dokümantasyon",
-      "appTheme": "Uygulama Teması",
-      "accounts": "Hesaplar",
-      "signIn": "Giriş Yap"
-    },
-    "mailCategories": {
-      "primary": "Birincil",
-      "important": "Önemli",
-      "personal": "Kişisel",
-      "updates": "Güncellemeler",
-      "promotions": "Tanıtımlar",
-<<<<<<< HEAD
-      "social": "Sosyal Medya"
-=======
-<<<<<<< HEAD
-      "social": "Social",
-      "favourites": "Favoriler"
-=======
-      "social": "Sosyal Medya"
->>>>>>> staging
->>>>>>> dc1da3e0
-    },
-    "replyCompose": {
-      "replyTo": "Yanıtla",
-      "thisEmail": "bu e-postaya",
-      "dropFiles": "Eklemek için dosyaları bırakın",
-      "attachments": "Ekler",
-      "attachmentCount": "{count, plural, =0 {ekler} one {ek} other {ekler}}",
-      "fileCount": "{count, plural, =0 {dosyalar} one {dosya} other {dosyalar}}",
-      "saveDraft": "Taslağı kaydet",
-      "send": "Gönder"
-    },
-    "mailDisplay": {
-      "details": "Detaylar",
-      "from": "Kimden",
-      "to": "Kime",
-      "cc": "Gönderilecek Kişiler",
-      "date": "Tarih",
-      "mailedBy": "Gönderen",
-      "signedBy": "İmzalayan",
-      "security": "Güvenlik",
-      "standardEncryption": "Standart şifreleme (TLS)",
-      "loadingMailContent": "E-posta içeriği yükleniyor...",
-      "unsubscribe": "Unsubscribe",
-      "unsubscribed": "Unsubscribed",
-      "unsubscribeDescription": "Are you sure you want to unsubscribe from this mailing list?",
-      "unsubscribeOpenSiteDescription": "To stop getting messages from this mailing list, go to their website to unsubscribe.",
-      "cancel": "Cancel",
-      "goToWebsite": "Go to website",
-      "failedToUnsubscribe": "Failed to unsubscribe from mailing list"
-    },
-    "threadDisplay": {
-      "exitFullscreen": "Tam ekrandan çık",
-      "enterFullscreen": "Tam ekrana geç",
-      "archive": "Arşivle",
-      "reply": "Yanıtla",
-      "moreOptions": "Daha fazla seçenek",
-      "moveToSpam": "İstenmeyen E-posta kutusuna taşı",
-      "replyAll": "Tümünü yanıtla",
-      "forward": "İlet",
-      "markAsUnread": "Okunmamış olarak işaretle",
-      "addLabel": "Etiket ekle",
-      "muteThread": "Konuyu sessize al"
-    },
-    "notes": {
-      "title": "Notes",
-      "empty": "No notes for this email",
-      "emptyDescription": "Add notes to keep track of important information or follow-ups.",
-      "addNote": "Add a note",
-      "addYourNote": "Add your note here...",
-      "editNote": "Edit note",
-      "deleteNote": "Delete note",
-      "deleteConfirm": "Are you sure you want to delete this note?",
-      "deleteConfirmDescription": "This action cannot be undone.",
-      "cancel": "Cancel",
-      "delete": "Delete",
-      "save": "Save note",
-      "toSave": "to save",
-      "label": "Label:",
-      "search": "Search notes...",
-      "noteCount": "{count, plural, =0 {Add notes} one {# note} other {# notes}}",
-      "notePinned": "Note pinned",
-      "noteUnpinned": "Note unpinned",
-      "colorChanged": "Note color updated",
-      "noteUpdated": "Note updated",
-      "noteDeleted": "Note deleted",
-      "noteCopied": "Copied to clipboard",
-      "noteAdded": "Note added",
-      "notesReordered": "Notes reordered",
-      "noMatchingNotes": "No notes matching \"{query}\"",
-      "clearSearch": "Clear search",
-      "pinnedNotes": "Pinned notes",
-      "otherNotes": "Other notes",
-      "created": "Created",
-      "updated": "Updated",
-      "errors": {
-        "failedToLoadNotes": "Failed to load notes",
-        "failedToLoadThreadNotes": "Failed to load thread notes",
-        "failedToAddNote": "Failed to add note",
-        "failedToUpdateNote": "Failed to update note",
-        "failedToDeleteNote": "Failed to delete note",
-        "failedToUpdateNoteColor": "Failed to update note color",
-        "noValidNotesToReorder": "No valid notes to reorder",
-        "failedToReorderNotes": "Failed to reorder notes"
-      },
-      "colors": {
-        "default": "Default",
-        "red": "Red",
-        "orange": "Orange",
-        "yellow": "Yellow",
-        "green": "Green",
-        "blue": "Blue",
-        "purple": "Purple",
-        "pink": "Pink"
-      },
-      "actions": {
-        "pin": "Pin note",
-        "unpin": "Unpin note",
-        "edit": "Edit note",
-        "delete": "Delete note",
-        "copy": "Copy note",
-        "changeColor": "Change color"
-      }
-    },
-    "mail": {
-      "replies": "{count, plural, =0 {replies} one {# reply} other {# replies}}",
-      "deselectAll": "Deselected all emails",
-      "selectedEmails": "Selected {count} emails",
-      "noEmailsToSelect": "No emails to select",
-      "markedAsRead": "Marked as read",
-      "markedAsUnread": "Marked as unread",
-      "failedToMarkAsRead": "Failed to mark as read",
-      "failedToMarkAsUnread": "Failed to mark as unread",
-      "selected": "{count} selected",
-      "clearSelection": "Clear Selection",
-      "mute": "Mute",
-      "moveToSpam": "Move to Spam",
-      "moveToInbox": "Move to Inbox",
-      "unarchive": "Unarchive",
-      "archive": "Archive",
-      "moveToTrash": "Move to Trash",
-      "markAsUnread": "Mark as Unread",
-      "addStar": "Add Star",
-      "muteThread": "Mute Thread",
-      "moving": "Moving...",
-      "moved": "Moved",
-      "errorMoving": "Error moving"
-    }
-  },
-  "navigation": {
-    "sidebar": {
-      "inbox": "Posta Kutusu",
-      "drafts": "Taslaklar",
-      "sent": "Gönderilenler",
-      "spam": "İstenmeyen E-posta",
-      "archive": "Arşiv",
-      "bin": "Çöp",
-      "feedback": "Feedback",
-      "contact": "Contact",
-      "settings": "Ayarlar"
-    },
-    "settings": {
-      "general": "Genel",
-      "connections": "Bağlantılar",
-      "security": "Güvenlik",
-      "appearance": "Görünüm",
-      "shortcuts": "Kısayollar"
-    }
-  },
-  "pages": {
-    "error": {
-      "notFound": {
-        "title": "Sayfa Bulunamadı",
-        "description": "Üzgünüz! Aradığınız sayfa mevcut değil veya taşınmış.",
-        "goBack": "Geri Dön"
-      },
-      "settingsNotFound": "404 - Ayarlar sayfası bulunamadı"
-    },
-    "settings": {
-      "general": {
-        "title": "Genel Ayarlar",
-        "description": "Dil ve E-posta görünümü ayarlarını yönetin.",
-        "language": "Dil",
-        "timezone": "Saat Dilimi",
-        "dynamicContent": "Dinamik İçerik",
-        "dynamicContentDescription": "E-postaların dinamik içerik göstermesine izin verin.",
-        "externalImages": "Harici Görselleri Göster",
-        "externalImagesDescription": "E-postaların harici kaynaklardan görselleri göstermesine izin verin.",
-        "languageChangedTo": "{language} dili seçildi"
-      },
-      "connections": {
-        "title": "E-posta Bağlantıları",
-        "description": "E-posta hesaplarınızı Zero'ya bağlayın.",
-        "disconnectTitle": "E-posta Hesabını Bağlantıyı Kes",
-        "disconnectDescription": "Bu e-posta bağlantısını kesmek istediğinizden emin misiniz?",
-        "cancel": "İptal",
-        "remove": "Kaldır",
-        "disconnectSuccess": "Hesap bağlantısı başarıyla kesildi",
-        "disconnectError": "Hesap bağlantısı kesilirken hata oluştu",
-        "addEmail": "E-posta Bağlantısı Ekle",
-        "connectEmail": "E-posta Bağlantısı",
-        "connectEmailDescription": "E-posta sağlayıcısını seçin",
-        "moreComingSoon": "Yakında daha fazlası geliyor"
-      },
-      "security": {
-        "title": "Güvenlik",
-        "description": "Güvenlik tercihlerinizi ve hesap korumanızı yönetin.",
-        "twoFactorAuth": "İki Faktörlü Kimlik Doğrulama",
-        "twoFactorAuthDescription": "Hesabınıza ekstra bir güvenlik katmanı ekleyin",
-        "loginNotifications": "Giriş Bildirimleri",
-        "loginNotificationsDescription": "Yeni giriş denemeleri hakkında bildirim alın",
-        "deleteAccount": "Hesabı Sil"
-      },
-      "appearance": {
-        "title": "Görünüm",
-        "description": "Renkleri, yazı tiplerini ve görünüm seçeneklerini özelleştirin.",
-        "theme": "Tema",
-        "inboxType": "Gelen Kutusu Tipi"
-      },
-      "shortcuts": {
-        "title": "Klavye Kısayolları",
-        "description": "Hızlı işlemler için klavye kısayollarını görüntüleyin ve özelleştirin.",
-        "actions": {
-          "newEmail": "Yeni E-posta",
-          "sendEmail": "E-posta Gönder",
-          "reply": "Yanıtla",
-          "replyAll": "Tümünü Yanıtla",
-          "forward": "İlet",
-          "drafts": "Taslaklar",
-          "inbox": "Gelen Kutusu",
-          "sentMail": "Gönderilen Postalar",
-          "delete": "Sil",
-          "search": "Ara",
-          "markAsUnread": "Okunmadı Olarak İşaretle",
-          "muteThread": "Konuyu Sessize Al",
-          "printEmail": "E-postayı Yazdır",
-          "archiveEmail": "E-postayı Arşivle",
-          "markAsSpam": "Spam Olarak İşaretle",
-          "moveToFolder": "Klasöre Taşı",
-          "undoLastAction": "Son İşlemi Geri Al",
-          "viewEmailDetails": "E-posta Detaylarını Görüntüle",
-          "goToDrafts": "Taslaklara Git",
-          "expandEmailView": "E-posta Görünümünü Genişlet",
-          "helpWithShortcuts": "Kısayollar Hakkında Yardım"
-        }
-      }
-    },
-    "createEmail": {
-      "body": "İçerik",
-      "example": "zero@0.email",
-      "attachments": "Ekler",
-      "dropFilesToAttach": "Eklemek için dosyaları bırakın",
-      "writeYourMessageHere": "Mesajınızı buraya yazın...",
-      "emailSentSuccessfully": "E-posta başarıyla gönderildi",
-      "failedToSendEmail": "E-posta gönderilemedi. Lütfen tekrar deneyin."
-    }
-  }
+	"common": {
+		"actions": {
+			"logout": "Çıkış Yap",
+			"back": "Geri",
+			"create": "E-posta Oluştur",
+			"saveChanges": "Değişiklikleri Kaydet",
+			"saving": "Kaydediliyor...",
+			"resetToDefaults": "Varsayılanlara Sıfırla",
+			"close": "Kapat",
+			"signingOut": "Çıkış yapılıyor...",
+			"signedOutSuccess": "Çıkış yapıldı!",
+			"signOutError": "Çıkış yapılırken hata oluştu"
+		},
+		"themes": {
+			"dark": "Koyu",
+			"light": "Açık",
+			"system": "Sistem"
+		},
+		"commandPalette": {
+			"title": "Komut Paleti",
+			"description": "Mail-0 için hızlı gezinme ve işlemler",
+			"placeholder": "Bir komut yazın veya arayın...",
+			"noResults": "Sonuç bulunamadı",
+			"groups": {
+				"mail": "E-posta",
+				"settings": "Ayarlar",
+				"actions": "İşlemler",
+				"help": "Yardım",
+				"navigation": "Gezinme"
+			},
+			"commands": {
+				"goToInbox": "Gelen Kutusuna Git",
+				"goToDrafts": "Taslaklara Git",
+				"goToSent": "Gönderilenlere Git",
+				"goToSpam": "İstenmeyen E-posta Kutusuna Git",
+				"goToArchive": "Arşive Git",
+				"goToBin": "Çöp Kutusuna Git",
+				"goToSettings": "Ayarlara Git",
+				"newEmail": "Yeni E-posta",
+				"composeMessage": "Mesaj oluştur",
+				"searchEmails": "E-postaları Ara",
+				"toggleTheme": "Temayı Değiştir",
+				"backToMail": "E-postaya Geri Dön",
+				"goToDocs": "Dokümanlara Git",
+				"helpWithShortcuts": "Kısayollar Hakkında Yardım"
+			}
+		},
+		"searchBar": {
+			"pickDateRange": "Tarih seçin veya aralık seçin",
+			"search": "Ara",
+			"clearSearch": "Aramayı temizle",
+			"advancedSearch": "Gelişmiş arama",
+			"quickFilters": "Hızlı filtreler",
+			"searchIn": "Ara",
+			"recipient": "Alıcı",
+			"sender": "Gönderen",
+			"subject": "Konu",
+			"dateRange": "Tarih aralığı",
+			"category": "Kategori",
+			"folder": "Klasör",
+			"allMail": "Tüm E-postalar",
+			"unread": "Okunmamış",
+			"hasAttachment": "Dosya Eki Var",
+			"starred": "Yıldızlı",
+			"applyFilters": "Filtreleri Uygula",
+			"reset": "Sıfırla"
+		},
+		"navUser": {
+			"customerSupport": "Müşteri Desteği",
+			"documentation": "Dokümantasyon",
+			"appTheme": "Uygulama Teması",
+			"accounts": "Hesaplar",
+			"signIn": "Giriş Yap"
+		},
+		"mailCategories": {
+			"primary": "Birincil",
+			"important": "Önemli",
+			"personal": "Kişisel",
+			"updates": "Güncellemeler",
+			"promotions": "Tanıtımlar",
+			"social": "Sosyal Medya"
+		},
+		"replyCompose": {
+			"replyTo": "Yanıtla",
+			"thisEmail": "bu e-postaya",
+			"dropFiles": "Eklemek için dosyaları bırakın",
+			"attachments": "Ekler",
+			"attachmentCount": "{count, plural, =0 {ekler} one {ek} other {ekler}}",
+			"fileCount": "{count, plural, =0 {dosyalar} one {dosya} other {dosyalar}}",
+			"saveDraft": "Taslağı kaydet",
+			"send": "Gönder"
+		},
+		"mailDisplay": {
+			"details": "Detaylar",
+			"from": "Kimden",
+			"to": "Kime",
+			"cc": "Gönderilecek Kişiler",
+			"date": "Tarih",
+			"mailedBy": "Gönderen",
+			"signedBy": "İmzalayan",
+			"security": "Güvenlik",
+			"standardEncryption": "Standart şifreleme (TLS)",
+			"loadingMailContent": "E-posta içeriği yükleniyor...",
+			"unsubscribe": "Unsubscribe",
+			"unsubscribed": "Unsubscribed",
+			"unsubscribeDescription": "Are you sure you want to unsubscribe from this mailing list?",
+			"unsubscribeOpenSiteDescription": "To stop getting messages from this mailing list, go to their website to unsubscribe.",
+			"cancel": "Cancel",
+			"goToWebsite": "Go to website",
+			"failedToUnsubscribe": "Failed to unsubscribe from mailing list"
+		},
+		"threadDisplay": {
+			"exitFullscreen": "Tam ekrandan çık",
+			"enterFullscreen": "Tam ekrana geç",
+			"archive": "Arşivle",
+			"reply": "Yanıtla",
+			"moreOptions": "Daha fazla seçenek",
+			"moveToSpam": "İstenmeyen E-posta kutusuna taşı",
+			"replyAll": "Tümünü yanıtla",
+			"forward": "İlet",
+			"markAsUnread": "Okunmamış olarak işaretle",
+			"addLabel": "Etiket ekle",
+			"muteThread": "Konuyu sessize al"
+		},
+		"notes": {
+			"title": "Notes",
+			"empty": "No notes for this email",
+			"emptyDescription": "Add notes to keep track of important information or follow-ups.",
+			"addNote": "Add a note",
+			"addYourNote": "Add your note here...",
+			"editNote": "Edit note",
+			"deleteNote": "Delete note",
+			"deleteConfirm": "Are you sure you want to delete this note?",
+			"deleteConfirmDescription": "This action cannot be undone.",
+			"cancel": "Cancel",
+			"delete": "Delete",
+			"save": "Save note",
+			"toSave": "to save",
+			"label": "Label:",
+			"search": "Search notes...",
+			"noteCount": "{count, plural, =0 {Add notes} one {# note} other {# notes}}",
+			"notePinned": "Note pinned",
+			"noteUnpinned": "Note unpinned",
+			"colorChanged": "Note color updated",
+			"noteUpdated": "Note updated",
+			"noteDeleted": "Note deleted",
+			"noteCopied": "Copied to clipboard",
+			"noteAdded": "Note added",
+			"notesReordered": "Notes reordered",
+			"noMatchingNotes": "No notes matching \"{query}\"",
+			"clearSearch": "Clear search",
+			"pinnedNotes": "Pinned notes",
+			"otherNotes": "Other notes",
+			"created": "Created",
+			"updated": "Updated",
+			"errors": {
+				"failedToLoadNotes": "Failed to load notes",
+				"failedToLoadThreadNotes": "Failed to load thread notes",
+				"failedToAddNote": "Failed to add note",
+				"failedToUpdateNote": "Failed to update note",
+				"failedToDeleteNote": "Failed to delete note",
+				"failedToUpdateNoteColor": "Failed to update note color",
+				"noValidNotesToReorder": "No valid notes to reorder",
+				"failedToReorderNotes": "Failed to reorder notes"
+			},
+			"colors": {
+				"default": "Default",
+				"red": "Red",
+				"orange": "Orange",
+				"yellow": "Yellow",
+				"green": "Green",
+				"blue": "Blue",
+				"purple": "Purple",
+				"pink": "Pink"
+			},
+			"actions": {
+				"pin": "Pin note",
+				"unpin": "Unpin note",
+				"edit": "Edit note",
+				"delete": "Delete note",
+				"copy": "Copy note",
+				"changeColor": "Change color"
+			}
+		},
+		"mail": {
+			"replies": "{count, plural, =0 {replies} one {# reply} other {# replies}}",
+			"deselectAll": "Deselected all emails",
+			"selectedEmails": "Selected {count} emails",
+			"noEmailsToSelect": "No emails to select",
+			"markedAsRead": "Marked as read",
+			"markedAsUnread": "Marked as unread",
+			"failedToMarkAsRead": "Failed to mark as read",
+			"failedToMarkAsUnread": "Failed to mark as unread",
+			"selected": "{count} selected",
+			"clearSelection": "Clear Selection",
+			"mute": "Mute",
+			"moveToSpam": "Move to Spam",
+			"moveToInbox": "Move to Inbox",
+			"unarchive": "Unarchive",
+			"archive": "Archive",
+			"moveToTrash": "Move to Trash",
+			"markAsUnread": "Mark as Unread",
+			"addStar": "Add Star",
+			"muteThread": "Mute Thread",
+			"moving": "Moving...",
+			"moved": "Moved",
+			"errorMoving": "Error moving"
+		}
+	},
+	"navigation": {
+		"sidebar": {
+			"inbox": "Posta Kutusu",
+			"drafts": "Taslaklar",
+			"sent": "Gönderilenler",
+			"spam": "İstenmeyen E-posta",
+			"archive": "Arşiv",
+			"bin": "Çöp",
+			"feedback": "Feedback",
+			"contact": "Contact",
+			"settings": "Ayarlar"
+		},
+		"settings": {
+			"general": "Genel",
+			"connections": "Bağlantılar",
+			"security": "Güvenlik",
+			"appearance": "Görünüm",
+			"shortcuts": "Kısayollar"
+		}
+	},
+	"pages": {
+		"error": {
+			"notFound": {
+				"title": "Sayfa Bulunamadı",
+				"description": "Üzgünüz! Aradığınız sayfa mevcut değil veya taşınmış.",
+				"goBack": "Geri Dön"
+			},
+			"settingsNotFound": "404 - Ayarlar sayfası bulunamadı"
+		},
+		"settings": {
+			"general": {
+				"title": "Genel Ayarlar",
+				"description": "Dil ve E-posta görünümü ayarlarını yönetin.",
+				"language": "Dil",
+				"timezone": "Saat Dilimi",
+				"dynamicContent": "Dinamik İçerik",
+				"dynamicContentDescription": "E-postaların dinamik içerik göstermesine izin verin.",
+				"externalImages": "Harici Görselleri Göster",
+				"externalImagesDescription": "E-postaların harici kaynaklardan görselleri göstermesine izin verin.",
+				"languageChangedTo": "{language} dili seçildi"
+			},
+			"connections": {
+				"title": "E-posta Bağlantıları",
+				"description": "E-posta hesaplarınızı Zero'ya bağlayın.",
+				"disconnectTitle": "E-posta Hesabını Bağlantıyı Kes",
+				"disconnectDescription": "Bu e-posta bağlantısını kesmek istediğinizden emin misiniz?",
+				"cancel": "İptal",
+				"remove": "Kaldır",
+				"disconnectSuccess": "Hesap bağlantısı başarıyla kesildi",
+				"disconnectError": "Hesap bağlantısı kesilirken hata oluştu",
+				"addEmail": "E-posta Bağlantısı Ekle",
+				"connectEmail": "E-posta Bağlantısı",
+				"connectEmailDescription": "E-posta sağlayıcısını seçin",
+				"moreComingSoon": "Yakında daha fazlası geliyor"
+			},
+			"security": {
+				"title": "Güvenlik",
+				"description": "Güvenlik tercihlerinizi ve hesap korumanızı yönetin.",
+				"twoFactorAuth": "İki Faktörlü Kimlik Doğrulama",
+				"twoFactorAuthDescription": "Hesabınıza ekstra bir güvenlik katmanı ekleyin",
+				"loginNotifications": "Giriş Bildirimleri",
+				"loginNotificationsDescription": "Yeni giriş denemeleri hakkında bildirim alın",
+				"deleteAccount": "Hesabı Sil"
+			},
+			"appearance": {
+				"title": "Görünüm",
+				"description": "Renkleri, yazı tiplerini ve görünüm seçeneklerini özelleştirin.",
+				"theme": "Tema",
+				"inboxType": "Gelen Kutusu Tipi"
+			},
+			"shortcuts": {
+				"title": "Klavye Kısayolları",
+				"description": "Hızlı işlemler için klavye kısayollarını görüntüleyin ve özelleştirin.",
+				"actions": {
+					"newEmail": "Yeni E-posta",
+					"sendEmail": "E-posta Gönder",
+					"reply": "Yanıtla",
+					"replyAll": "Tümünü Yanıtla",
+					"forward": "İlet",
+					"drafts": "Taslaklar",
+					"inbox": "Gelen Kutusu",
+					"sentMail": "Gönderilen Postalar",
+					"delete": "Sil",
+					"search": "Ara",
+					"markAsUnread": "Okunmadı Olarak İşaretle",
+					"muteThread": "Konuyu Sessize Al",
+					"printEmail": "E-postayı Yazdır",
+					"archiveEmail": "E-postayı Arşivle",
+					"markAsSpam": "Spam Olarak İşaretle",
+					"moveToFolder": "Klasöre Taşı",
+					"undoLastAction": "Son İşlemi Geri Al",
+					"viewEmailDetails": "E-posta Detaylarını Görüntüle",
+					"goToDrafts": "Taslaklara Git",
+					"expandEmailView": "E-posta Görünümünü Genişlet",
+					"helpWithShortcuts": "Kısayollar Hakkında Yardım"
+				}
+			}
+		},
+		"createEmail": {
+			"body": "İçerik",
+			"example": "zero@0.email",
+			"attachments": "Ekler",
+			"dropFilesToAttach": "Eklemek için dosyaları bırakın",
+			"writeYourMessageHere": "Mesajınızı buraya yazın...",
+			"emailSentSuccessfully": "E-posta başarıyla gönderildi",
+			"failedToSendEmail": "E-posta gönderilemedi. Lütfen tekrar deneyin."
+		}
+	}
 }