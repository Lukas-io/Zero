--- conflicted
+++ resolved
@@ -1,329 +1,319 @@
 {
-  "common": {
-    "actions": {
-      "logout": "Выйти",
-      "back": "Назад",
-      "create": "Создать Письмо",
-      "saveChanges": "Сохранить изменения",
-      "saving": "Сохранение...",
-      "resetToDefaults": "Сбросить к значениям по умолчанию",
-      "close": "Закрыть",
-      "signingOut": "Выход...",
-      "signedOutSuccess": "Выход успешен",
-      "signOutError": "Ошибка при выходе"
-    },
-    "themes": {
-      "dark": "Тёмный",
-      "light": "Светлый",
-      "system": "Системный"
-    },
-    "commandPalette": {
-      "title": "Команда",
-      "description": "Быстрый переход и действия для Mail-0",
-      "placeholder": "Введите команду или поиск...",
-      "noResults": "Нет результатов",
-      "groups": {
-        "mail": "Почта",
-        "settings": "Настройки",
-        "actions": "Действия",
-        "help": "Помощь",
-        "navigation": "Навигация"
-      },
-      "commands": {
-        "goToInbox": "Перейти в Папку",
-        "goToDrafts": "Перейти в Черновики",
-        "goToSent": "Перейти в Отправленные",
-        "goToSpam": "Перейти в Спам",
-        "goToArchive": "Перейти в Архив",
-        "goToBin": "Перейти в Корзину",
-        "goToSettings": "Перейти в Настройки",
-        "newEmail": "Новое Письмо",
-        "composeMessage": "Сообщение",
-        "searchEmails": "Поиск",
-        "toggleTheme": "Переключить тему",
-        "backToMail": "Вернуться в Почту",
-        "goToDocs": "Перейти в Документацию",
-        "helpWithShortcuts": "Помощь с горячими клавишами"
-      }
-    },
-    "searchBar": {
-      "pickDateRange": "Выбрать дату или диапазон",
-      "search": "Поиск",
-      "clearSearch": "Очистить поиск",
-      "advancedSearch": "Расширенный поиск",
-      "quickFilters": "Быстрый фильтр",
-      "searchIn": "Поиск в",
-      "recipient": "Получатель",
-      "sender": "Отправитель",
-      "subject": "Тема",
-      "dateRange": "Дата диапазона",
-      "category": "Категория",
-      "folder": "Папка",
-      "allMail": "Все Письма",
-      "unread": "Непрочитанные",
-      "hasAttachment": "Есть вложения",
-      "starred": "Звездочечка",
-      "applyFilters": "Применить фильтры",
-      "reset": "Сбросить"
-    },
-    "navUser": {
-      "customerSupport": "Поддержка",
-      "documentation": "Документация",
-      "appTheme": "Тема",
-      "accounts": "Аккаунты",
-      "signIn": "Войти"
-    },
-    "mailCategories": {
-<<<<<<< HEAD
-      "primary": "Primary",
-      "important": "Important",
-      "personal": "Personal",
-      "updates": "Updates",
-      "promotions": "Promotions",
-      "social": "Social",
-      "favourites": "Favourites"
-=======
-      "primary": "Основные",
-      "important": "Важные",
-      "personal": "Персональные",
-      "updates": "Обновления",
-      "promotions": "Промо",
-      "social": "Социальные"
->>>>>>> cd1f6d2b
-    },
-    "replyCompose": {
-      "replyTo": "Ответить",
-      "thisEmail": "это письмо",
-      "dropFiles": "Поместите файлы, чтобы прикрепить",
-      "attachments": "Приложения",
-      "attachmentCount": "{count, plural, =0 {attachments} one {attachment} other {attachments}}",
-      "fileCount": "{count, plural, =0 {files} one {file} other {files}}",
-      "saveDraft": "Сохранить черновик",
-      "send": "Отправить"
-    },
-    "mailDisplay": {
-      "details": "Подробнее",
-      "from": "От",
-      "to": "К",
-      "cc": "Cc",
-      "date": "Дата",
-      "mailedBy": "Прописано",
-      "signedBy": "Подписано",
-      "security": "Безопасность",
-      "standardEncryption": "Стандартная шифровка (TLS)",
-      "loadingMailContent": "Загрузка...",
-      "unsubscribe": "Отменить подписку",
-      "unsubscribed": "Подписка отменена",
-      "unsubscribeDescription": "Вы действительно хотите отписаться от этого списка рассылки?",
-      "unsubscribeOpenSiteDescription": "Чтобы перестать получать сообщения из этого списка рассылки, перейдите на их сайт, чтобы отказаться от подписки.",
-      "cancel": "Отменить",
-      "goToWebsite": "Перейти на сайт",
-      "failedToUnsubscribe": "Не удалось отписаться от списка рассылки"
-    },
-    "threadDisplay": {
-      "exitFullscreen": "Выход в полноэкранный режим",
-      "enterFullscreen": "Вход в полноэкранный режим",
-      "archive": "Архив",
-      "reply": "Ответить",
-      "moreOptions": "Больше опций",
-      "moveToSpam": "Переместить в спам",
-      "replyAll": "Ответить всем",
-      "forward": "Переслать",
-      "markAsUnread": "Отметить как непрочитанное",
-      "addLabel": "Добавить метку",
-      "muteThread": "Выключить поток"
-    },
-    "notes": {
-      "title": "Заметки",
-      "empty": "Нет заметок в этом письме",
-      "emptyDescription": "Добавляйте примечания, чтобы отслеживать важную информацию или последующие меры.",
-      "addNote": "Добавить заметку",
-      "addYourNote": "Напишите заметку сюда...",
-      "editNote": "Редактировать заметку",
-      "deleteNote": "Удалить заметку",
-      "deleteConfirm": "Вы действительно хотите удалить эту заметку?",
-      "deleteConfirmDescription": "Это действие невозможно отменить.",
-      "cancel": "Отменить",
-      "delete": "Удалить",
-      "save": "Сохранить заметку",
-      "toSave": "чтобы сохранить",
-      "label": "Метка:",
-      "search": "Найти заметки...",
-      "noteCount": "{count, plural, =0 {Добавьте заметки} one {# Заметка} few {# заметки} many {# заметки} other {# заметки}}",
-      "notePinned": "Заметка закреплена",
-      "noteUnpinned": "Заметка откреплена",
-      "colorChanged": "Цвет заметки обновлён",
-      "noteUpdated": "Заметка обновлена",
-      "noteDeleted": "Заметка удалена",
-      "noteCopied": "Скопировано в буфер обмена",
-      "noteAdded": "Заметка добавлена",
-      "notesReordered": "Заметки переупорядочены",
-      "noMatchingNotes": "Нет заметок, соответствующих \"{query}\"",
-      "clearSearch": "Очистить поиск",
-      "pinnedNotes": "Закреплённые заметки",
-      "otherNotes": "Другие заметки",
-      "created": "Создана",
-      "updated": "Обновлена",
-      "errors": {
-        "failedToLoadNotes": "Не удалось загрузить заметки",
-        "failedToLoadThreadNotes": "Не удалось загрузить заметки в теме",
-        "failedToAddNote": "Не удалось добавить заметку",
-        "failedToUpdateNote": "Невозможно обновить заметку",
-        "failedToDeleteNote": "Не удалось удалить заметку",
-        "failedToUpdateNoteColor": "Не удалось обновить цвет заметки",
-        "noValidNotesToReorder": "Нет действительных заметок для изменения порядка",
-        "failedToReorderNotes": "Не удалось изменить порядок заметок"
-      },
-      "colors": {
-        "default": "По умолчанию",
-        "red": "Красная",
-        "orange": "Оранжевая",
-        "yellow": "Жёлтая",
-        "green": "Зелёная",
-        "blue": "Синяя",
-        "purple": "Фиолетовая",
-        "pink": "Розовая"
-      },
-      "actions": {
-        "pin": "Закрепить заметку",
-        "unpin": "Открепить заметку",
-        "edit": "Редактировать заметку",
-        "delete": "Удалить заметку",
-        "copy": "Скопировать заметку",
-        "changeColor": "Изменить цвет"
-      }
-    },
-    "mail": {
-      "replies": "{count, plural, =0 {ответы} one {# ответ} few {# ответа} many {# ответов} other {# ответы}}",
-      "deselectAll": "Отменить выбор всех писем",
-      "selectedEmails": "Выбранные {count} письма",
-      "noEmailsToSelect": "Нет писем для выбора",
-      "markedAsRead": "Отметить как прочитанное",
-      "markedAsUnread": "Отметить как непрочитанное",
-      "failedToMarkAsRead": "Не удалось отметить как прочитанное",
-      "failedToMarkAsUnread": "Не удалось пометить как непрочитанное",
-      "selected": "Выбрано {count}",
-      "clearSelection": "Очистить выбор",
-      "mute": "Заглушить",
-      "moveToSpam": "Переместить в спам",
-      "moveToInbox": "Переместить во Входящие",
-      "unarchive": "Разархивировать",
-      "archive": "Архивировать",
-      "moveToTrash": "Переместить в Корзину",
-      "markAsUnread": "Отметить как непрочитанное",
-      "addStar": "В избранное",
-      "muteThread": "Заглушить цепочку",
-      "moving": "Перемещение...",
-      "moved": "Перемещено",
-      "errorMoving": "Ошибка при перемещении"
-    }
-  },
-  "navigation": {
-    "sidebar": {
-      "inbox": "Входящие",
-      "drafts": "Черновики",
-      "sent": "Отправленные",
-      "spam": "Спам",
-      "archive": "Архив",
-      "bin": "Корзина",
-      "feedback": "Feedback",
-      "contact": "Contact",
-      "settings": "Настройки"
-    },
-    "settings": {
-      "general": "Общие",
-      "connections": "Подключения",
-      "security": "Безопасность",
-      "appearance": "Внешний вид",
-      "shortcuts": "Команды"
-    }
-  },
-  "pages": {
-    "error": {
-      "notFound": {
-        "title": "Страница не найдена",
-        "description": "Страница, которую вы ищете, не существует или была перемещена.",
-        "goBack": "Вернуться назад"
-      },
-      "settingsNotFound": "404 - Страница настроек не найдена"
-    },
-    "settings": {
-      "general": {
-        "title": "Общие",
-        "description": "Управление настройками языка и отображения электронной почты.",
-        "language": "Язык",
-        "timezone": "Часовой пояс",
-        "dynamicContent": "Динамический контент",
-        "dynamicContentDescription": "Позволяет электронной почте отображать динамический контент.",
-        "externalImages": "Отображать внешние изображения",
-        "externalImagesDescription": "Позволяет электронной почте отображать изображения из внешних источников.",
-        "languageChangedTo": "Язык изменен на {language}"
-      },
-      "connections": {
-        "title": "Подключения",
-        "description": "Подключите ваши учетные записи электронной почты к Zero.",
-        "disconnectTitle": "Отключить учетную запись электронной почты",
-        "disconnectDescription": "Вы уверены, что хотите отключить эту электронную почту?",
-        "cancel": "Отменить",
-        "remove": "Удалить",
-        "disconnectSuccess": "Учетная запись электронной почты отключена успешно",
-        "disconnectError": "Не удалось отключить учетную запись электронной почты",
-        "addEmail": "Добавить подключение",
-        "connectEmail": "Подключить электронную почту",
-        "connectEmailDescription": "Выберите поставщика электронной почты для подключения",
-        "moreComingSoon": "Больше функций прийдёт скоро"
-      },
-      "security": {
-        "title": "Безопасность",
-        "description": "Управление настройками безопасности и защитой аккаунта.",
-        "twoFactorAuth": "Двухфакторная аутентификация",
-        "twoFactorAuthDescription": "Добавьте дополнительный слой безопасности к вашему аккаунту",
-        "loginNotifications": "Уведомления о входе",
-        "loginNotificationsDescription": "Получайте уведомления о новых попытках входа",
-        "deleteAccount": "Удалить аккаунт"
-      },
-      "appearance": {
-        "title": "Внешний вид",
-        "description": "Кастомизация цветов, шрифтов и опций просмотра.",
-        "theme": "Тема",
-        "inboxType": "Тип почты"
-      },
-      "shortcuts": {
-        "title": "Горячие клавиши",
-        "description": "Просмотр и настройка горячих клавиш для быстрых действий.",
-        "actions": {
-          "newEmail": "Новое письмо",
-          "sendEmail": "Отправить письмо",
-          "reply": "Ответить",
-          "replyAll": "Ответить всем",
-          "forward": "Переслать",
-          "drafts": "Черновики",
-          "inbox": "Входящие",
-          "sentMail": "Отправленные",
-          "delete": "Удалить",
-          "search": "Поиск",
-          "markAsUnread": "Отметить как непрочитанное",
-          "muteThread": "Выключить поток",
-          "printEmail": "Печать письма",
-          "archiveEmail": "Архивировать письмо",
-          "markAsSpam": "Отметить как спам",
-          "moveToFolder": "Переместить в папку",
-          "undoLastAction": "Отменить последнее действие",
-          "viewEmailDetails": "Просмотреть детали письма",
-          "goToDrafts": "Перейти к черновикам",
-          "expandEmailView": "Развернуть письмо",
-          "helpWithShortcuts": "Помощь с горячими клавишами"
-        }
-      }
-    },
-    "createEmail": {
-      "body": "Текст письма",
-      "example": "zero@0.email",
-      "attachments": "Приложения",
-      "dropFilesToAttach": "Поместите файлы, чтобы прикрепить",
-      "writeYourMessageHere": "Напишите свое сообщение здесь...",
-      "emailSentSuccessfully": "Письмо отправлено успешно",
-      "failedToSendEmail": "Не удалось отправить письмо. Попробуйте снова."
-    }
-  }
+	"common": {
+		"actions": {
+			"logout": "Выйти",
+			"back": "Назад",
+			"create": "Создать Письмо",
+			"saveChanges": "Сохранить изменения",
+			"saving": "Сохранение...",
+			"resetToDefaults": "Сбросить к значениям по умолчанию",
+			"close": "Закрыть",
+			"signingOut": "Выход...",
+			"signedOutSuccess": "Выход успешен",
+			"signOutError": "Ошибка при выходе"
+		},
+		"themes": {
+			"dark": "Тёмный",
+			"light": "Светлый",
+			"system": "Системный"
+		},
+		"commandPalette": {
+			"title": "Команда",
+			"description": "Быстрый переход и действия для Mail-0",
+			"placeholder": "Введите команду или поиск...",
+			"noResults": "Нет результатов",
+			"groups": {
+				"mail": "Почта",
+				"settings": "Настройки",
+				"actions": "Действия",
+				"help": "Помощь",
+				"navigation": "Навигация"
+			},
+			"commands": {
+				"goToInbox": "Перейти в Папку",
+				"goToDrafts": "Перейти в Черновики",
+				"goToSent": "Перейти в Отправленные",
+				"goToSpam": "Перейти в Спам",
+				"goToArchive": "Перейти в Архив",
+				"goToBin": "Перейти в Корзину",
+				"goToSettings": "Перейти в Настройки",
+				"newEmail": "Новое Письмо",
+				"composeMessage": "Сообщение",
+				"searchEmails": "Поиск",
+				"toggleTheme": "Переключить тему",
+				"backToMail": "Вернуться в Почту",
+				"goToDocs": "Перейти в Документацию",
+				"helpWithShortcuts": "Помощь с горячими клавишами"
+			}
+		},
+		"searchBar": {
+			"pickDateRange": "Выбрать дату или диапазон",
+			"search": "Поиск",
+			"clearSearch": "Очистить поиск",
+			"advancedSearch": "Расширенный поиск",
+			"quickFilters": "Быстрый фильтр",
+			"searchIn": "Поиск в",
+			"recipient": "Получатель",
+			"sender": "Отправитель",
+			"subject": "Тема",
+			"dateRange": "Дата диапазона",
+			"category": "Категория",
+			"folder": "Папка",
+			"allMail": "Все Письма",
+			"unread": "Непрочитанные",
+			"hasAttachment": "Есть вложения",
+			"starred": "Звездочечка",
+			"applyFilters": "Применить фильтры",
+			"reset": "Сбросить"
+		},
+		"navUser": {
+			"customerSupport": "Поддержка",
+			"documentation": "Документация",
+			"appTheme": "Тема",
+			"accounts": "Аккаунты",
+			"signIn": "Войти"
+		},
+		"mailCategories": {
+			"primary": "Основные",
+			"important": "Важные",
+			"personal": "Персональные",
+			"updates": "Обновления",
+			"promotions": "Промо",
+			"social": "Социальные"
+		},
+		"replyCompose": {
+			"replyTo": "Ответить",
+			"thisEmail": "это письмо",
+			"dropFiles": "Поместите файлы, чтобы прикрепить",
+			"attachments": "Приложения",
+			"attachmentCount": "{count, plural, =0 {attachments} one {attachment} other {attachments}}",
+			"fileCount": "{count, plural, =0 {files} one {file} other {files}}",
+			"saveDraft": "Сохранить черновик",
+			"send": "Отправить"
+		},
+		"mailDisplay": {
+			"details": "Подробнее",
+			"from": "От",
+			"to": "К",
+			"cc": "Cc",
+			"date": "Дата",
+			"mailedBy": "Прописано",
+			"signedBy": "Подписано",
+			"security": "Безопасность",
+			"standardEncryption": "Стандартная шифровка (TLS)",
+			"loadingMailContent": "Загрузка...",
+			"unsubscribe": "Отменить подписку",
+			"unsubscribed": "Подписка отменена",
+			"unsubscribeDescription": "Вы действительно хотите отписаться от этого списка рассылки?",
+			"unsubscribeOpenSiteDescription": "Чтобы перестать получать сообщения из этого списка рассылки, перейдите на их сайт, чтобы отказаться от подписки.",
+			"cancel": "Отменить",
+			"goToWebsite": "Перейти на сайт",
+			"failedToUnsubscribe": "Не удалось отписаться от списка рассылки"
+		},
+		"threadDisplay": {
+			"exitFullscreen": "Выход в полноэкранный режим",
+			"enterFullscreen": "Вход в полноэкранный режим",
+			"archive": "Архив",
+			"reply": "Ответить",
+			"moreOptions": "Больше опций",
+			"moveToSpam": "Переместить в спам",
+			"replyAll": "Ответить всем",
+			"forward": "Переслать",
+			"markAsUnread": "Отметить как непрочитанное",
+			"addLabel": "Добавить метку",
+			"muteThread": "Выключить поток"
+		},
+		"notes": {
+			"title": "Заметки",
+			"empty": "Нет заметок в этом письме",
+			"emptyDescription": "Добавляйте примечания, чтобы отслеживать важную информацию или последующие меры.",
+			"addNote": "Добавить заметку",
+			"addYourNote": "Напишите заметку сюда...",
+			"editNote": "Редактировать заметку",
+			"deleteNote": "Удалить заметку",
+			"deleteConfirm": "Вы действительно хотите удалить эту заметку?",
+			"deleteConfirmDescription": "Это действие невозможно отменить.",
+			"cancel": "Отменить",
+			"delete": "Удалить",
+			"save": "Сохранить заметку",
+			"toSave": "чтобы сохранить",
+			"label": "Метка:",
+			"search": "Найти заметки...",
+			"noteCount": "{count, plural, =0 {Добавьте заметки} one {# Заметка} few {# заметки} many {# заметки} other {# заметки}}",
+			"notePinned": "Заметка закреплена",
+			"noteUnpinned": "Заметка откреплена",
+			"colorChanged": "Цвет заметки обновлён",
+			"noteUpdated": "Заметка обновлена",
+			"noteDeleted": "Заметка удалена",
+			"noteCopied": "Скопировано в буфер обмена",
+			"noteAdded": "Заметка добавлена",
+			"notesReordered": "Заметки переупорядочены",
+			"noMatchingNotes": "Нет заметок, соответствующих \"{query}\"",
+			"clearSearch": "Очистить поиск",
+			"pinnedNotes": "Закреплённые заметки",
+			"otherNotes": "Другие заметки",
+			"created": "Создана",
+			"updated": "Обновлена",
+			"errors": {
+				"failedToLoadNotes": "Не удалось загрузить заметки",
+				"failedToLoadThreadNotes": "Не удалось загрузить заметки в теме",
+				"failedToAddNote": "Не удалось добавить заметку",
+				"failedToUpdateNote": "Невозможно обновить заметку",
+				"failedToDeleteNote": "Не удалось удалить заметку",
+				"failedToUpdateNoteColor": "Не удалось обновить цвет заметки",
+				"noValidNotesToReorder": "Нет действительных заметок для изменения порядка",
+				"failedToReorderNotes": "Не удалось изменить порядок заметок"
+			},
+			"colors": {
+				"default": "По умолчанию",
+				"red": "Красная",
+				"orange": "Оранжевая",
+				"yellow": "Жёлтая",
+				"green": "Зелёная",
+				"blue": "Синяя",
+				"purple": "Фиолетовая",
+				"pink": "Розовая"
+			},
+			"actions": {
+				"pin": "Закрепить заметку",
+				"unpin": "Открепить заметку",
+				"edit": "Редактировать заметку",
+				"delete": "Удалить заметку",
+				"copy": "Скопировать заметку",
+				"changeColor": "Изменить цвет"
+			}
+		},
+		"mail": {
+			"replies": "{count, plural, =0 {ответы} one {# ответ} few {# ответа} many {# ответов} other {# ответы}}",
+			"deselectAll": "Отменить выбор всех писем",
+			"selectedEmails": "Выбранные {count} письма",
+			"noEmailsToSelect": "Нет писем для выбора",
+			"markedAsRead": "Отметить как прочитанное",
+			"markedAsUnread": "Отметить как непрочитанное",
+			"failedToMarkAsRead": "Не удалось отметить как прочитанное",
+			"failedToMarkAsUnread": "Не удалось пометить как непрочитанное",
+			"selected": "Выбрано {count}",
+			"clearSelection": "Очистить выбор",
+			"mute": "Заглушить",
+			"moveToSpam": "Переместить в спам",
+			"moveToInbox": "Переместить во Входящие",
+			"unarchive": "Разархивировать",
+			"archive": "Архивировать",
+			"moveToTrash": "Переместить в Корзину",
+			"markAsUnread": "Отметить как непрочитанное",
+			"addStar": "В избранное",
+			"muteThread": "Заглушить цепочку",
+			"moving": "Перемещение...",
+			"moved": "Перемещено",
+			"errorMoving": "Ошибка при перемещении"
+		}
+	},
+	"navigation": {
+		"sidebar": {
+			"inbox": "Входящие",
+			"drafts": "Черновики",
+			"sent": "Отправленные",
+			"spam": "Спам",
+			"archive": "Архив",
+			"bin": "Корзина",
+			"feedback": "Feedback",
+			"contact": "Contact",
+			"settings": "Настройки"
+		},
+		"settings": {
+			"general": "Общие",
+			"connections": "Подключения",
+			"security": "Безопасность",
+			"appearance": "Внешний вид",
+			"shortcuts": "Команды"
+		}
+	},
+	"pages": {
+		"error": {
+			"notFound": {
+				"title": "Страница не найдена",
+				"description": "Страница, которую вы ищете, не существует или была перемещена.",
+				"goBack": "Вернуться назад"
+			},
+			"settingsNotFound": "404 - Страница настроек не найдена"
+		},
+		"settings": {
+			"general": {
+				"title": "Общие",
+				"description": "Управление настройками языка и отображения электронной почты.",
+				"language": "Язык",
+				"timezone": "Часовой пояс",
+				"dynamicContent": "Динамический контент",
+				"dynamicContentDescription": "Позволяет электронной почте отображать динамический контент.",
+				"externalImages": "Отображать внешние изображения",
+				"externalImagesDescription": "Позволяет электронной почте отображать изображения из внешних источников.",
+				"languageChangedTo": "Язык изменен на {language}"
+			},
+			"connections": {
+				"title": "Подключения",
+				"description": "Подключите ваши учетные записи электронной почты к Zero.",
+				"disconnectTitle": "Отключить учетную запись электронной почты",
+				"disconnectDescription": "Вы уверены, что хотите отключить эту электронную почту?",
+				"cancel": "Отменить",
+				"remove": "Удалить",
+				"disconnectSuccess": "Учетная запись электронной почты отключена успешно",
+				"disconnectError": "Не удалось отключить учетную запись электронной почты",
+				"addEmail": "Добавить подключение",
+				"connectEmail": "Подключить электронную почту",
+				"connectEmailDescription": "Выберите поставщика электронной почты для подключения",
+				"moreComingSoon": "Больше функций прийдёт скоро"
+			},
+			"security": {
+				"title": "Безопасность",
+				"description": "Управление настройками безопасности и защитой аккаунта.",
+				"twoFactorAuth": "Двухфакторная аутентификация",
+				"twoFactorAuthDescription": "Добавьте дополнительный слой безопасности к вашему аккаунту",
+				"loginNotifications": "Уведомления о входе",
+				"loginNotificationsDescription": "Получайте уведомления о новых попытках входа",
+				"deleteAccount": "Удалить аккаунт"
+			},
+			"appearance": {
+				"title": "Внешний вид",
+				"description": "Кастомизация цветов, шрифтов и опций просмотра.",
+				"theme": "Тема",
+				"inboxType": "Тип почты"
+			},
+			"shortcuts": {
+				"title": "Горячие клавиши",
+				"description": "Просмотр и настройка горячих клавиш для быстрых действий.",
+				"actions": {
+					"newEmail": "Новое письмо",
+					"sendEmail": "Отправить письмо",
+					"reply": "Ответить",
+					"replyAll": "Ответить всем",
+					"forward": "Переслать",
+					"drafts": "Черновики",
+					"inbox": "Входящие",
+					"sentMail": "Отправленные",
+					"delete": "Удалить",
+					"search": "Поиск",
+					"markAsUnread": "Отметить как непрочитанное",
+					"muteThread": "Выключить поток",
+					"printEmail": "Печать письма",
+					"archiveEmail": "Архивировать письмо",
+					"markAsSpam": "Отметить как спам",
+					"moveToFolder": "Переместить в папку",
+					"undoLastAction": "Отменить последнее действие",
+					"viewEmailDetails": "Просмотреть детали письма",
+					"goToDrafts": "Перейти к черновикам",
+					"expandEmailView": "Развернуть письмо",
+					"helpWithShortcuts": "Помощь с горячими клавишами"
+				}
+			}
+		},
+		"createEmail": {
+			"body": "Текст письма",
+			"example": "zero@0.email",
+			"attachments": "Приложения",
+			"dropFilesToAttach": "Поместите файлы, чтобы прикрепить",
+			"writeYourMessageHere": "Напишите свое сообщение здесь...",
+			"emailSentSuccessfully": "Письмо отправлено успешно",
+			"failedToSendEmail": "Не удалось отправить письмо. Попробуйте снова."
+		}
+	}
 }