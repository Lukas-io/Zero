--- conflicted
+++ resolved
@@ -40,13 +40,11 @@
 import { useForm } from 'react-hook-form';
 import type { JSONContent } from 'novel';
 import { toast } from 'sonner';
-<<<<<<< HEAD
 import type { z } from 'zod';
 import { useSettings } from '@/hooks/use-settings';
 import { Switch } from '@/components/ui/switch';
-=======
 import { useMail } from '@/components/mail/use-mail';
->>>>>>> 736df99c
+
 
 // Define state interfaces
 interface ComposerState {
