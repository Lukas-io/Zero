--- conflicted
+++ resolved
@@ -1,37 +1,8 @@
-<<<<<<< HEAD
-"use client";
-
-import { Tooltip, TooltipContent, TooltipProvider, TooltipTrigger } from "@/components/ui/tooltip";
-import { ResizableHandle, ResizablePanel, ResizablePanelGroup } from "@/components/ui/resizable";
-import { ArchiveX, BellOff, X, Inbox, Tag, AlertTriangle, User, Bell, Star } from "lucide-react";
-import { Drawer, DrawerContent, DrawerHeader, DrawerTitle } from "@/components/ui/drawer";
-import { ThreadDisplay, ThreadDemo } from "@/components/mail/thread-display";
-import { useState, useCallback, useMemo, useEffect, useRef } from "react";
-import { MailList, MailListDemo } from "@/components/mail/mail-list";
-import { useParams, useSearchParams } from "next/navigation";
-import { useMediaQuery } from "../../hooks/use-media-query";
-import { useSearchValue } from "@/hooks/use-search-value";
-import { SearchIcon } from "../icons/animated/search";
-import { useMail } from "@/components/mail/use-mail";
-import { SidebarToggle } from "../ui/sidebar-toggle";
-import { Skeleton } from "@/components/ui/skeleton";
-import { cn, defaultPageSize } from "@/lib/utils";
-import { useThreads } from "@/hooks/use-threads";
-import { MessageKey } from "@/config/navigation";
-import { Button } from "@/components/ui/button";
-import { useHotKey } from "@/hooks/use-hot-key";
-import { useSession } from "@/lib/auth-client";
-import { XIcon } from "../icons/animated/x";
-import { useRouter } from "next/navigation";
-import { useTranslations } from "next-intl";
-import { SearchBar } from "./search-bar";
-import items from "./demo.json";
-=======
 'use client';
 
 import { Tooltip, TooltipContent, TooltipProvider, TooltipTrigger } from '@/components/ui/tooltip';
 import { ResizableHandle, ResizablePanel, ResizablePanelGroup } from '@/components/ui/resizable';
-import { ArchiveX, BellOff, X, Inbox, Tag, AlertTriangle, User, Bell } from 'lucide-react';
+import { ArchiveX, BellOff, X, Inbox, Tag, AlertTriangle, User, Bell, Star } from 'lucide-react';
 import { Drawer, DrawerContent, DrawerHeader, DrawerTitle } from '@/components/ui/drawer';
 import { ThreadDisplay, ThreadDemo } from '@/components/mail/thread-display';
 import { useState, useCallback, useMemo, useEffect, useRef } from 'react';
@@ -40,12 +11,12 @@
 import { useMediaQuery } from '../../hooks/use-media-query';
 import { useSearchValue } from '@/hooks/use-search-value';
 import { SearchIcon } from '../icons/animated/search';
-import type { MessageKey } from '@/config/navigation';
 import { useMail } from '@/components/mail/use-mail';
 import { SidebarToggle } from '../ui/sidebar-toggle';
 import { Skeleton } from '@/components/ui/skeleton';
 import { cn, defaultPageSize } from '@/lib/utils';
 import { useThreads } from '@/hooks/use-threads';
+import { MessageKey } from '@/config/navigation';
 import { Button } from '@/components/ui/button';
 import { useHotKey } from '@/hooks/use-hot-key';
 import { useSession } from '@/lib/auth-client';
@@ -54,7 +25,6 @@
 import { useTranslations } from 'next-intl';
 import { SearchBar } from './search-bar';
 import items from './demo.json';
->>>>>>> cd1f6d2b
 
 export function DemoMailLayout() {
 	const [mail, setMail] = useState({
@@ -428,50 +398,6 @@
 }
 
 const categories = [
-<<<<<<< HEAD
-  {
-    name: "common.mailCategories.primary",
-    searchValue: "",
-    icon: <Inbox className="h-4 w-4" />,
-    colors:
-      "border-0 bg-gray-200 text-gray-700 dark:bg-gray-800/50 dark:text-gray-400 dark:hover:bg-gray-800/70",
-  },
-  {
-    name: "common.mailCategories.important",
-    searchValue: "is:important",
-    icon: <AlertTriangle className="h-4 w-4" />,
-    colors:
-      "border-0 text-amber-800 bg-amber-100 dark:bg-amber-900/20 dark:text-amber-500 dark:hover:bg-amber-900/30",
-  },
-  {
-    name: "common.mailCategories.personal",
-    searchValue: "is:personal",
-    icon: <User className="h-4 w-4" />,
-    colors:
-      "border-0 text-green-800 bg-green-100 dark:bg-green-900/20 dark:text-green-500 dark:hover:bg-green-900/30",
-  },
-  {
-    name: "common.mailCategories.updates",
-    searchValue: "is:updates",
-    icon: <Bell className="h-4 w-4" />,
-    colors:
-      "border-0 text-purple-800 bg-purple-100 dark:bg-purple-900/20 dark:text-purple-500 dark:hover:bg-purple-900/30",
-  },
-  {
-    name: "common.mailCategories.promotions",
-    searchValue: "is:promotions",
-    icon: <Tag className="h-4 w-4 rotate-90" />,
-    colors:
-      "border-0 text-red-800 bg-red-100 dark:bg-red-900/20 dark:text-red-500 dark:hover:bg-red-900/30",
-  },
-  {
-    name: "common.mailCategories.favourites",
-    searchValue: "is:starred",
-    icon: <Star className="h-4 w-4 rotate-90" />,
-    colors:
-      "border-0 text-pink-800 bg-pink-100 dark:bg-pink-900/20 dark:text-pink-500 dark:hover:bg-pink-900/30",
-  },
-=======
 	{
 		name: 'common.mailCategories.primary',
 		searchValue: '',
@@ -507,7 +433,13 @@
 		colors:
 			'border-0 text-red-800 bg-red-100 dark:bg-red-900/20 dark:text-red-500 dark:hover:bg-red-900/30',
 	},
->>>>>>> cd1f6d2b
+	{
+		name: 'common.mailCategories.favourites',
+		searchValue: 'is:starred',
+		icon: <Star className="h-4 w-4 rotate-90" />,
+		colors:
+			'border-0 text-pink-800 bg-pink-100 dark:bg-pink-900/20 dark:text-pink-500 dark:hover:bg-pink-900/30',
+	},
 ];
 
 function MailCategoryTabs({
