'use client';

import {
<<<<<<< HEAD
  ArchiveX,
  BellOff,
  X,
  Inbox,
  Tag,
  AlertTriangle,
  User,
  Bell,
  ListMinusIcon,
  ArrowRightIcon,
  Loader2,
  Star,
} from 'lucide-react';
import {
=======
>>>>>>> 7341e713
  Dialog,
  DialogContent,
  DialogDescription,
  DialogFooter,
  DialogHeader,
  DialogTitle,
  DialogTrigger,
} from '@/components/ui/dialog';
import {
	moveThreadsTo,
	ThreadDestination,
	isActionAvailable,
	getAvailableActions,
} from '@/lib/thread-actions';
import { ArchiveX, BellOff, X, Inbox, Tag, AlertTriangle, User, Bell, Archive, Loader2, ArrowRightIcon, ListMinusIcon } from 'lucide-react';
import { Tooltip, TooltipContent, TooltipProvider, TooltipTrigger } from '@/components/ui/tooltip';
import { ResizableHandle, ResizablePanel, ResizablePanelGroup } from '@/components/ui/resizable';
import { Drawer, DrawerContent, DrawerHeader, DrawerTitle } from '@/components/ui/drawer';
import { ThreadDisplay, ThreadDemo } from '@/components/mail/thread-display';
import { useState, useCallback, useMemo, useEffect, useRef } from 'react';
import { MailList, MailListDemo } from '@/components/mail/mail-list';
import { handleUnsubscribe } from '@/lib/email-utils.client';
import { useParams, useSearchParams } from 'next/navigation';
import { useMediaQuery } from '../../hooks/use-media-query';
import { useSearchValue } from '@/hooks/use-search-value';
import { SearchIcon } from '../icons/animated/search';
import { useMail } from '@/components/mail/use-mail';
import { SidebarToggle } from '../ui/sidebar-toggle';
import { Skeleton } from '@/components/ui/skeleton';
import { clearBulkSelectionAtom } from './use-mail';
import { cn, defaultPageSize } from '@/lib/utils';
import { useThreads } from '@/hooks/use-threads';
import { MessageKey } from '@/config/navigation';
import { Button } from '@/components/ui/button';
import { useHotKey } from '@/hooks/use-hot-key';
import { useSession } from '@/lib/auth-client';
import { useStats } from '@/hooks/use-stats';
import { XIcon } from '../icons/animated/x';
import { useRouter } from 'next/navigation';
import { useTranslations } from 'next-intl';
import { getMail } from '@/actions/mail';
import { SearchBar } from './search-bar';
import items from './demo.json';
import { useAtom } from 'jotai';
import { toast } from 'sonner';

export function DemoMailLayout() {
	const [mail, setMail] = useState({
		selected: 'demo',
		bulkSelected: [],
	});
	const isMobile = false;
	const isValidating = false;
	const isLoading = false;
	const isDesktop = true;
	const searchParams = useSearchParams();
	const threadIdParam = searchParams?.get('threadId');
	const t = useTranslations();

	const handleClose = () => {
		// Update URL to remove threadId parameter
		const currentParams = new URLSearchParams(searchParams?.toString() || '');
		currentParams.delete('threadId');
	};
	const [activeCategory, setActiveCategory] = useState(t('common.mailCategories.primary'));
	const [filteredItems, setFilteredItems] = useState(items);

	useEffect(() => {
		if (activeCategory === t('common.mailCategories.primary')) {
			setFilteredItems(items);
		} else {
			const categoryMap = {
				Important: t('common.mailCategories.important'),
				Personal: t('common.mailCategories.personal'),
				Updates: t('common.mailCategories.updates'),
				Promotions: t('common.mailCategories.promotions'),
			};

      const filterTag = categoryMap[activeCategory as keyof typeof categoryMap];
      const filtered = items.filter((item) => item.tags && item.tags.includes(filterTag));
      setFilteredItems(filtered);
    }
  }, [activeCategory]);

  return (
    <TooltipProvider delayDuration={0}>
      <div className="rounded-inherit flex">
        <ResizablePanelGroup
          direction="horizontal"
          autoSaveId="mail-panel-layout"
          className="rounded-inherit gap-1.5 overflow-hidden"
        >
          <ResizablePanel
            className={cn(
              'border-none !bg-transparent',
              mail?.selected ? 'md:hidden lg:block' : '', // Hide on md, but show again on lg and up
            )}
            defaultSize={isMobile ? 100 : 25}
            minSize={isMobile ? 100 : 25}
          >
            <div className="bg-offsetLight dark:bg-offsetDark flex-1 flex-col overflow-y-auto shadow-inner md:flex md:rounded-2xl md:border md:shadow-sm">
              <div
                className={cn(
                  'compose-gradient h-0.5 w-full transition-opacity',
                  isValidating ? 'opacity-50' : 'opacity-0',
                )}
              />
              <div
                className={cn(
                  'sticky top-0 z-10 flex items-center justify-between gap-1.5 p-2 transition-colors',
                )}
              >
                <SidebarToggle className="h-fit px-2" />
                <div>
                  <MailCategoryTabs
                    iconsOnly={true}
                    onCategoryChange={(category) => {
                      setActiveCategory(category);
                      localStorage.setItem('mailActiveCategory', activeCategory);
                    }}
                    initialCategory={activeCategory}
                  />
                </div>
              </div>

              <div className="h-[calc(100dvh-56px)] max-h-[800px] overflow-hidden pt-0 md:h-[calc(100dvh-(8px+8px+14px+44px))]">
                {isLoading ? (
                  <div className="flex flex-col">
                    {[...Array(8)].map((_, i) => (
                      <div key={i} className="flex flex-col px-4 py-3">
                        <div className="flex w-full items-center justify-between">
                          <div className="flex items-center gap-2">
                            <Skeleton className="h-4 w-24" />
                          </div>
                          <Skeleton className="h-3 w-12" />
                        </div>
                        <Skeleton className="mt-2 h-3 w-32" />
                        <Skeleton className="mt-2 h-3 w-full" />
                        <div className="mt-2 flex gap-2">
                          <Skeleton className="h-4 w-16 rounded-md" />
                          <Skeleton className="h-4 w-16 rounded-md" />
                        </div>
                      </div>
                    ))}
                  </div>
                ) : (
                  <MailListDemo items={filteredItems} />
                )}
              </div>
            </div>
          </ResizablePanel>

          {isDesktop && mail.selected && (
            <>
              <ResizableHandle className="opacity-0" />
              <ResizablePanel
                className="bg-offsetLight dark:bg-offsetDark shadow-sm md:flex md:rounded-2xl md:border md:shadow-sm"
                defaultSize={75}
                minSize={25}
              >
                <div className="relative hidden h-[calc(100vh-(12px+14px))] max-h-[800px] flex-1 md:block">
                  <ThreadDemo mail={[filteredItems[0]]} onClose={handleClose} />
                </div>
              </ResizablePanel>
            </>
          )}
        </ResizablePanelGroup>

				{/* Mobile Drawer */}
				{isMobile && (
					<Drawer
						open={!!threadIdParam}
						onOpenChange={(isOpen) => {
							if (!isOpen) handleClose();
						}}
					>
						<DrawerContent className="bg-offsetLight dark:bg-offsetDark h-[calc(100vh-3rem)] overflow-hidden p-0">
							<DrawerHeader className="sr-only">
								<DrawerTitle>Email Details</DrawerTitle>
							</DrawerHeader>
							<div className="flex h-full flex-col overflow-hidden">
								<div className="flex-1 overflow-hidden">
									<ThreadDisplay onClose={handleClose} isMobile={true} mail={filteredItems[0]} />
								</div>
							</div>
						</DrawerContent>
					</Drawer>
				)}
			</div>
		</TooltipProvider>
	);
}

export function MailLayout() {
<<<<<<< HEAD
  const { folder } = useParams<{ folder: string }>();
  const [searchMode, setSearchMode] = useState(false);
  const [mail, setMail] = useMail();
  const [isMobile, setIsMobile] = useState(false);
  const router = useRouter();
  const { data: session, isPending } = useSession();
  const t = useTranslations();
=======
	const { folder } = useParams<{ folder: string }>();
	const [searchMode, setSearchMode] = useState(false);
	const [searchValue] = useSearchValue();
	const [mail, setMail] = useMail();
	const [, clearBulkSelection] = useAtom(clearBulkSelectionAtom);
	const [isMobile, setIsMobile] = useState(false);
	const router = useRouter();
	const { data: session, isPending } = useSession();
	const t = useTranslations();
	const prevFolderRef = useRef(folder);

	useEffect(() => {
		if (prevFolderRef.current !== folder && mail.bulkSelected.length > 0) {
			clearBulkSelection();
		}
		prevFolderRef.current = folder;
	}, [folder, mail.bulkSelected.length, clearBulkSelection]);
>>>>>>> 7341e713

  useEffect(() => {
    if (!session?.user && !isPending) {
      router.push('/login');
    }
  }, [session?.user, isPending]);

  const { isLoading, isValidating } = useThreads();

  const isDesktop = useMediaQuery('(min-width: 768px)');

  // Check if we're on mobile on mount and when window resizes
  useEffect(() => {
    const checkIsMobile = () => {
      setIsMobile(window.innerWidth < 768); // 768px is the 'md' breakpoint
    };

    checkIsMobile();
    window.addEventListener('resize', checkIsMobile);

    return () => window.removeEventListener('resize', checkIsMobile);
  }, []);

  const searchParams = useSearchParams();
  const threadIdParam = searchParams.get('threadId');

  // No need to track threadIdParam with a separate state

  const handleClose = useCallback(() => {
    // Update URL to remove threadId parameter
    const currentParams = new URLSearchParams(searchParams.toString());
    currentParams.delete('threadId');
    router.push(`/mail/${folder}?${currentParams.toString()}`);
  }, [router, folder, searchParams]);

  useHotKey('Meta+F', () => {
    setSearchMode(true);
  });

  useHotKey('Esc', (event) => {
    event?.preventDefault();
    if (searchMode) {
      setSearchMode(false);
    }
  });

  const searchIconRef = useRef<any>(null);

  return (
    <TooltipProvider delayDuration={0}>
      <div className="rounded-inherit flex">
        <ResizablePanelGroup
          direction="horizontal"
          autoSaveId="mail-panel-layout"
          className="rounded-inherit gap-1.5 overflow-hidden"
        >
          <ResizablePanel
            className={cn('border-none !bg-transparent', threadIdParam ? 'md:hidden lg:block' : '')}
            defaultSize={isMobile ? 100 : 25}
            minSize={isMobile ? 100 : 25}
          >
            <div className="bg-offsetLight dark:bg-offsetDark flex-1 flex-col overflow-y-auto shadow-inner md:flex md:rounded-2xl md:border md:shadow-sm">
              <div
                className={cn(
                  'compose-gradient h-0.5 w-full transition-opacity',
                  isValidating ? 'opacity-50' : 'opacity-0',
                )}
              />
              <div
                className={cn(
                  'sticky top-0 z-10 flex items-center justify-between gap-1.5 border-b p-2 transition-colors',
                )}
              >
                <SidebarToggle className="h-fit px-2" />
                {searchMode && (
                  <div className="flex flex-1 items-center justify-center gap-3">
                    <SearchBar />
                    <Button
                      variant="ghost"
                      className="md:h-fit md:px-2"
                      onClick={() => setSearchMode(false)}
                    >
                      <XIcon className="h-4 w-4" />
                    </Button>
                  </div>
                )}

                {!searchMode && (
                  <>
                    {mail.bulkSelected.length > 0 ? (
                      <>
                        <div className="flex flex-1 items-center justify-center">
                          <span className="text-sm font-medium tabular-nums">
                            {t('common.mail.selected', { count: mail.bulkSelected.length })}
                          </span>
                          <Tooltip>
                            <TooltipTrigger asChild>
                              <Button
                                variant="ghost"
                                size="sm"
                                className="text-muted-foreground ml-1.5 h-8 w-fit px-2"
                                onClick={() => setMail({ ...mail, bulkSelected: [] })}
                              >
                                <X />
                              </Button>
                            </TooltipTrigger>
                            <TooltipContent>{t('common.mail.clearSelection')}</TooltipContent>
                          </Tooltip>
                        </div>
                        <BulkSelectActions />
                      </>
                    ) : (
                      <>
                        <div className="flex-1 text-center text-sm font-medium capitalize">
                          <MailCategoryTabs iconsOnly={!!threadIdParam} />
                        </div>
                        <div className="flex items-center gap-1.5">
                          <Button
                            variant="ghost"
                            className="md:h-fit md:px-2"
                            onClick={() => setSearchMode(true)}
                            onMouseEnter={() => searchIconRef.current?.startAnimation?.()}
                            onMouseLeave={() => searchIconRef.current?.stopAnimation?.()}
                          >
                            <SearchIcon ref={searchIconRef} className="h-4 w-4" />
                          </Button>
                        </div>
                      </>
                    )}
                  </>
                )}
              </div>
              <div className="h-[calc(100dvh-56px)] overflow-hidden pt-0 md:h-[calc(100dvh-(8px+8px+14px+44px))]">
                {isLoading ? (
                  <div className="flex flex-col">
                    {[...Array(8)].map((_, i) => (
                      <div key={i} className="flex flex-col px-4 py-3">
                        <div className="flex w-full items-center justify-between">
                          <div className="flex items-center gap-2">
                            <Skeleton className="h-4 w-24" />
                          </div>
                          <Skeleton className="h-3 w-12" />
                        </div>
                        <Skeleton className="mt-2 h-3 w-32" />
                        <Skeleton className="mt-2 h-3 w-full" />
                        <div className="mt-2 flex gap-2">
                          <Skeleton className="h-4 w-16 rounded-md" />
                          <Skeleton className="h-4 w-16 rounded-md" />
                        </div>
                      </div>
                    ))}
                  </div>
                ) : (
                  <MailList isCompact={true} />
                )}
              </div>
            </div>
          </ResizablePanel>

					{isDesktop && threadIdParam && (
						<>
							<ResizablePanel
								className="bg-offsetLight dark:bg-offsetDark shadow-sm md:flex md:rounded-2xl md:border md:shadow-sm"
								defaultSize={75}
								minSize={25}
							>
								<div className="relative hidden h-[calc(100vh-(12px+14px))] flex-1 md:block">
									<ThreadDisplay onClose={handleClose} mail={threadIdParam} />
								</div>
							</ResizablePanel>
						</>
					)}
				</ResizablePanelGroup>

				{/* Mobile Drawer */}
				{isMobile && (
					<Drawer
						open={!!threadIdParam}
						onOpenChange={(isOpen) => {
							if (!isOpen) handleClose();
						}}
					>
						<DrawerContent className="bg-offsetLight dark:bg-offsetDark h-[calc(100vh-4rem)] overflow-hidden p-0">
							<DrawerHeader className="sr-only">
								<DrawerTitle>Email Details</DrawerTitle>
							</DrawerHeader>
							<div className="flex h-full flex-col overflow-hidden">
								<div className="flex-1 overflow-hidden">
									<ThreadDisplay onClose={handleClose} isMobile={true} mail={threadIdParam} />
								</div>
							</div>
						</DrawerContent>
					</Drawer>
				)}
			</div>
		</TooltipProvider>
	);
}

function BulkSelectActions() {
  const t = useTranslations();
  const [errorQty, setErrorQty] = useState(0);
  const [isLoading, setIsLoading] = useState(false);
  const [isUnsub, setIsUnsub] = useState(false);

  const handleMassUnsubscribe = async () => {
    setIsLoading(true);
    toast.promise(
      Promise.all(
        mail.bulkSelected.map(async (bulkSelected) => {
          await new Promise((resolve) => setTimeout(resolve, 499));
          const emailData = await getMail({ id: bulkSelected });
          if (emailData) {
            const [firstEmail] = emailData;
            if (firstEmail)
              return handleUnsubscribe({ emailData: firstEmail }).catch((e) => {
                toast.error(e.message ?? 'Unknown error while unsubscribing');
                setErrorQty((eq) => eq++);
              });
          }
        }),
      ).then(() => {
        setIsUnsub(false);
        setIsLoading(false);
      }),
      {
        loading: 'Unsubscribing...',
        success: 'All done! you will no longer receive emails from these mailing lists.',
        error: 'Something went wrong!',
      },
    );
  };
  const [mail, setMail] = useMail();
  const { folder } = useParams<{ folder: string }>();
  const { mutate: mutateThreads } = useThreads(folder, undefined, '', defaultPageSize);
  const { mutate: mutateStats } = useStats();

  const onMoveSuccess = useCallback(async () => {
    await mutateThreads();
    await mutateStats();
    setMail({ ...mail, bulkSelected: [] });
  }, [mail, setMail, mutateThreads, mutateStats]);

  const availableActions = getAvailableActions(folder).filter(
    (action): action is Exclude<ThreadDestination, null> => action !== null,
  );

  const actionButtons = {
    spam: {
      icon: <ArchiveX />,
      tooltip: t('common.mail.moveToSpam'),
    },
    archive: {
      icon: <Archive />,
      tooltip: t('common.mail.archive'),
    },
    inbox: {
      icon: <Inbox />,
      tooltip: t('common.mail.moveToInbox'),
    },
  };

  return (
    <div className="flex items-center gap-1.5">
      <Dialog onOpenChange={setIsUnsub} open={isUnsub}>
        <Tooltip>
          <TooltipTrigger asChild>
            <DialogTrigger asChild>
              <Button variant="ghost" className="md:h-fit md:px-2">
                <ListMinusIcon />
              </Button>
            </DialogTrigger>
          </TooltipTrigger>
          <TooltipContent>{t('common.mailDisplay.unsubscribe')}</TooltipContent>
        </Tooltip>

        <DialogContent>
          <DialogHeader>
            <DialogTitle>Mass Unsubscribe</DialogTitle>
            <DialogDescription>
              We will remove you from all of the mailing lists in the selected threads. If your
              action is required to unsubscribe from certain threads, you will be notified.
            </DialogDescription>
          </DialogHeader>
          <p className={'text-muted-foreground text-sm text-red-500'}>Errors: {errorQty}</p>
          <DialogFooter>
            <Button disabled={isLoading} onClick={handleMassUnsubscribe}>
              {!isLoading && <span>Begin</span>}{' '}
              {isLoading ? (
                <Loader2 className={'animate-spin'} />
              ) : (
                <ArrowRightIcon className="h-4 w-4" />
              )}
            </Button>
          </DialogFooter>
        </DialogContent>
      </Dialog>
      <Tooltip>
        <TooltipTrigger asChild>
          <Button variant="ghost" className="md:h-fit md:px-2">
            <BellOff />
          </Button>
        </TooltipTrigger>
        <TooltipContent>{t('common.mail.mute')}</TooltipContent>
      </Tooltip>

      {availableActions.map((action) => (
        <Tooltip key={action}>
          <TooltipTrigger asChild>
            <Button
              variant="ghost"
              className="md:h-fit md:px-2"
              onClick={() => {
                if (mail.bulkSelected.length === 0) return;

                moveThreadsTo({
                  threadIds: mail.bulkSelected,
                  currentFolder: folder,
                  destination: action,
                  onSuccess: onMoveSuccess,
                });
              }}
            >
              {actionButtons[action].icon}
            </Button>
          </TooltipTrigger>
          <TooltipContent>{actionButtons[action].tooltip}</TooltipContent>
        </Tooltip>
      ))}
    </div>
  );
}

<<<<<<< HEAD
const categories = [
  {
    id: 'Primary',
    name: 'common.mailCategories.primary',
    searchValue: '',
    icon: <Inbox className="h-4 w-4" />,
    colors:
      'border-0 bg-gray-200 text-gray-700 dark:bg-gray-800/50 dark:text-gray-400 dark:hover:bg-gray-800/70',
  },
  {
    id: 'Important',
    name: 'common.mailCategories.important',
    searchValue: 'is:important',
    icon: <AlertTriangle className="h-4 w-4" />,
    colors:
      'border-0 text-amber-800 bg-amber-100 dark:bg-amber-900/20 dark:text-amber-500 dark:hover:bg-amber-900/30',
  },
  {
    id: 'Personal',
    name: 'common.mailCategories.personal',
    searchValue: 'is:personal',
    icon: <User className="h-4 w-4" />,
    colors:
      'border-0 text-green-800 bg-green-100 dark:bg-green-900/20 dark:text-green-500 dark:hover:bg-green-900/30',
  },
  {
    id: 'Updates',
    name: 'common.mailCategories.updates',
    searchValue: 'is:updates',
    icon: <Bell className="h-4 w-4" />,
    colors:
      'border-0 text-purple-800 bg-purple-100 dark:bg-purple-900/20 dark:text-purple-500 dark:hover:bg-purple-900/30',
  },
  {
    id: 'Promotions',
    name: 'common.mailCategories.promotions',
    searchValue: 'is:promotions',
    icon: <Tag className="h-4 w-4 rotate-90" />,
    colors:
      'border-0 text-red-800 bg-red-100 dark:bg-red-900/20 dark:text-red-500 dark:hover:bg-red-900/30',
  },
  {
    id: 'Favourites',
    name: 'common.mailCategories.favourites',
    searchValue: 'is:starred',
    icon: <Star className="h-4 w-4 rotate-90" />,
    colors:
      'border-0 text-pink-800 bg-pink-100 dark:bg-pink-900/20 dark:text-pink-500 dark:hover:bg-pink-900/30',
  },
];
=======
const Categories = () => {
	const t = useTranslations();

	return [
		{
      id: 'primary',
			name: t('common.mailCategories.primary'),
			searchValue: '',
			icon: <Inbox className="h-4 w-4" />,
			colors:
				'border-0 bg-gray-200 text-gray-700 dark:bg-gray-800/50 dark:text-gray-400 dark:hover:bg-gray-800/70',
		},
		{
			id: 'important',
			name: t('common.mailCategories.important'),
			searchValue: 'is:important',
			icon: <AlertTriangle className="h-4 w-4" />,
			colors:
				'border-0 text-amber-800 bg-amber-100 dark:bg-amber-900/20 dark:text-amber-500 dark:hover:bg-amber-900/30',
		},
		{
			id: 'personal',
			name: t('common.mailCategories.personal'),
			searchValue: 'is:personal',
			icon: <User className="h-4 w-4" />,
			colors:
				'border-0 text-green-800 bg-green-100 dark:bg-green-900/20 dark:text-green-500 dark:hover:bg-green-900/30',
		},
		{
			id: 'updates',
			name: t('common.mailCategories.updates'),
			searchValue: 'is:updates',
			icon: <Bell className="h-4 w-4" />,
			colors:
				'border-0 text-purple-800 bg-purple-100 dark:bg-purple-900/20 dark:text-purple-500 dark:hover:bg-purple-900/30',
		},
		{
			id: 'promotions',
			name: t('common.mailCategories.promotions'),
			searchValue: 'is:promotions',
			icon: <Tag className="h-4 w-4 rotate-90" />,
			colors:
				'border-0 text-red-800 bg-red-100 dark:bg-red-900/20 dark:text-red-500 dark:hover:bg-red-900/30',
		},
	];
};
>>>>>>> 7341e713

function MailCategoryTabs({
  iconsOnly = false,
  isLoading = false,
  onCategoryChange,
  initialCategory,
}: {
  iconsOnly?: boolean;
  isLoading?: boolean;
  onCategoryChange?: (category: string) => void;
  initialCategory?: string;
}) {
	const [, setSearchValue] = useSearchValue();
	const t = useTranslations();
	const categories = Categories();

	// Initialize with just the initialCategory or "Primary"
	const [activeCategory, setActiveCategory] = useState(
		initialCategory || t('common.mailCategories.primary'),
	);

  // Move localStorage logic to a useEffect
  useEffect(() => {
    // Check localStorage only after initial render
    const savedCategory = localStorage.getItem('mailActiveCategory');
    if (savedCategory) {
      setActiveCategory(savedCategory);
    }
  }, [initialCategory]);

  const containerRef = useRef<HTMLDivElement>(null);
  const activeTabElementRef = useRef<HTMLButtonElement>(null);

  const activeTab = useMemo(
    () => categories.find((cat) => cat.id === activeCategory),
    [activeCategory],
  );

  // Save to localStorage when activeCategory changes
  useEffect(() => {
    if (onCategoryChange) {
      onCategoryChange(activeCategory);
    }
  }, [activeCategory, onCategoryChange]);

  useEffect(() => {
    if (activeTab && !isLoading) {
      setSearchValue({
        value: activeTab.searchValue,
        highlight: '',
        folder: '',
      });
    }
  }, [activeCategory, setSearchValue, isLoading]);

  // Function to update clip path
  const updateClipPath = useCallback(() => {
    const container = containerRef.current;
    const activeTabElement = activeTabElementRef.current;

    if (activeCategory && container && activeTabElement) {
      const { offsetLeft, offsetWidth } = activeTabElement;
      const clipLeft = Math.max(0, offsetLeft - 2);
      const clipRight = Math.min(container.offsetWidth, offsetLeft + offsetWidth + 2);
      const containerWidth = container.offsetWidth;

      if (containerWidth) {
        container.style.clipPath = `inset(0 ${Number(100 - (clipRight / containerWidth) * 100).toFixed(2)}% 0 ${Number((clipLeft / containerWidth) * 100).toFixed(2)}%)`;
      }
    }
  }, [activeCategory]);

  // Update clip path when active category changes
  useEffect(() => {
    updateClipPath();
  }, [activeCategory, updateClipPath]);

  // Update clip path when iconsOnly changes
  useEffect(() => {
    // Small delay to ensure DOM has updated with new sizes
    const timer = setTimeout(() => {
      updateClipPath();
    }, 10);

    return () => clearTimeout(timer);
  }, [iconsOnly, updateClipPath]);

  // Update clip path on window resize
  useEffect(() => {
    const handleResize = () => {
      updateClipPath();
    };

    window.addEventListener('resize', handleResize);
    return () => window.removeEventListener('resize', handleResize);
  }, [updateClipPath]);

	return (
		<div className="relative mx-auto w-fit">
			<ul className="flex justify-center gap-1.5">
				{categories.map((category) => (
					<li key={category.name}>
						<Tooltip>
							<TooltipTrigger asChild>
								<button
									ref={activeCategory === category.id ? activeTabElementRef : null}
									data-tab={category.id}
									onClick={() => {
										setActiveCategory(category.id);
                    localStorage.setItem('mailActiveCategory', category.id);
									}}
									className={cn(
										'flex h-7 items-center gap-1.5 rounded-full px-2 text-xs font-medium transition-all duration-200',
										activeCategory === category.id
											? category.colors
											: 'text-muted-foreground hover:text-foreground hover:bg-muted/50',
									)}
								>
									{category.icon}
									<span className={cn('hidden', !iconsOnly && 'md:inline')}>{category.name}</span>
								</button>
							</TooltipTrigger>
							{iconsOnly && (
								<TooltipContent>
									<span>{category.name}</span>
								</TooltipContent>
							)}
						</Tooltip>
					</li>
				))}
			</ul>

			<div
				aria-hidden
				className="absolute inset-0 z-10 overflow-hidden transition-[clip-path] duration-300 ease-in-out"
				ref={containerRef}
			>
				<ul className="flex justify-center gap-1.5">
					{categories.map((category) => (
						<li key={category.id}>
							<button
								data-tab={category.id}
								onClick={() => {
									setActiveCategory(category.id);
								}}
								className={cn(
									'flex h-7 items-center gap-1.5 rounded-full px-2 text-xs font-medium',
									category.colors,
								)}
								tabIndex={-1}
							>
								{category.icon}
								<span className={cn('hidden', !iconsOnly && 'md:inline')}>{category.name}</span>
							</button>
						</li>
					))}
				</ul>
			</div>
		</div>
	);
}<|MERGE_RESOLUTION|>--- conflicted
+++ resolved
@@ -1,7 +1,6 @@
 'use client';
 
 import {
-<<<<<<< HEAD
   ArchiveX,
   BellOff,
   X,
@@ -16,8 +15,6 @@
   Star,
 } from 'lucide-react';
 import {
-=======
->>>>>>> 7341e713
   Dialog,
   DialogContent,
   DialogDescription,
@@ -32,7 +29,6 @@
 	isActionAvailable,
 	getAvailableActions,
 } from '@/lib/thread-actions';
-import { ArchiveX, BellOff, X, Inbox, Tag, AlertTriangle, User, Bell, Archive, Loader2, ArrowRightIcon, ListMinusIcon } from 'lucide-react';
 import { Tooltip, TooltipContent, TooltipProvider, TooltipTrigger } from '@/components/ui/tooltip';
 import { ResizableHandle, ResizablePanel, ResizablePanelGroup } from '@/components/ui/resizable';
 import { Drawer, DrawerContent, DrawerHeader, DrawerTitle } from '@/components/ui/drawer';
@@ -212,15 +208,6 @@
 }
 
 export function MailLayout() {
-<<<<<<< HEAD
-  const { folder } = useParams<{ folder: string }>();
-  const [searchMode, setSearchMode] = useState(false);
-  const [mail, setMail] = useMail();
-  const [isMobile, setIsMobile] = useState(false);
-  const router = useRouter();
-  const { data: session, isPending } = useSession();
-  const t = useTranslations();
-=======
 	const { folder } = useParams<{ folder: string }>();
 	const [searchMode, setSearchMode] = useState(false);
 	const [searchValue] = useSearchValue();
@@ -238,7 +225,6 @@
 		}
 		prevFolderRef.current = folder;
 	}, [folder, mail.bulkSelected.length, clearBulkSelection]);
->>>>>>> 7341e713
 
   useEffect(() => {
     if (!session?.user && !isPending) {
@@ -572,58 +558,6 @@
   );
 }
 
-<<<<<<< HEAD
-const categories = [
-  {
-    id: 'Primary',
-    name: 'common.mailCategories.primary',
-    searchValue: '',
-    icon: <Inbox className="h-4 w-4" />,
-    colors:
-      'border-0 bg-gray-200 text-gray-700 dark:bg-gray-800/50 dark:text-gray-400 dark:hover:bg-gray-800/70',
-  },
-  {
-    id: 'Important',
-    name: 'common.mailCategories.important',
-    searchValue: 'is:important',
-    icon: <AlertTriangle className="h-4 w-4" />,
-    colors:
-      'border-0 text-amber-800 bg-amber-100 dark:bg-amber-900/20 dark:text-amber-500 dark:hover:bg-amber-900/30',
-  },
-  {
-    id: 'Personal',
-    name: 'common.mailCategories.personal',
-    searchValue: 'is:personal',
-    icon: <User className="h-4 w-4" />,
-    colors:
-      'border-0 text-green-800 bg-green-100 dark:bg-green-900/20 dark:text-green-500 dark:hover:bg-green-900/30',
-  },
-  {
-    id: 'Updates',
-    name: 'common.mailCategories.updates',
-    searchValue: 'is:updates',
-    icon: <Bell className="h-4 w-4" />,
-    colors:
-      'border-0 text-purple-800 bg-purple-100 dark:bg-purple-900/20 dark:text-purple-500 dark:hover:bg-purple-900/30',
-  },
-  {
-    id: 'Promotions',
-    name: 'common.mailCategories.promotions',
-    searchValue: 'is:promotions',
-    icon: <Tag className="h-4 w-4 rotate-90" />,
-    colors:
-      'border-0 text-red-800 bg-red-100 dark:bg-red-900/20 dark:text-red-500 dark:hover:bg-red-900/30',
-  },
-  {
-    id: 'Favourites',
-    name: 'common.mailCategories.favourites',
-    searchValue: 'is:starred',
-    icon: <Star className="h-4 w-4 rotate-90" />,
-    colors:
-      'border-0 text-pink-800 bg-pink-100 dark:bg-pink-900/20 dark:text-pink-500 dark:hover:bg-pink-900/30',
-  },
-];
-=======
 const Categories = () => {
 	const t = useTranslations();
 
@@ -670,7 +604,6 @@
 		},
 	];
 };
->>>>>>> 7341e713
 
 function MailCategoryTabs({
   iconsOnly = false,
