import {
  Archive2,
  Bell,
  CurvedArrow,
  Eye,
  Lightning,
  Mail,
  ScanEye,
  Star2,
  Tag,
  Trash,
  User,
  X,
<<<<<<< HEAD
  Search,
=======
>>>>>>> 9d573b2f
} from '../icons/icons';
import {
  Dialog,
  DialogContent,
  DialogDescription,
  DialogFooter,
  DialogHeader,
  DialogTitle,
  DialogTrigger,
} from '@/components/ui/dialog';
import { Tooltip, TooltipContent, TooltipProvider, TooltipTrigger } from '@/components/ui/tooltip';
import { ResizableHandle, ResizablePanel, ResizablePanelGroup } from '@/components/ui/resizable';
import { useActiveConnection, useConnections } from '@/hooks/use-connections';
import { useMutation, useQuery, useQueryClient } from '@tanstack/react-query';
import { useCallback, useEffect, useMemo, useRef, useState } from 'react';
import { useCommandPalette } from '../context/command-palette-context';
import { useOptimisticActions } from '@/hooks/use-optimistic-actions';
import { ThreadDisplay } from '@/components/mail/thread-display';
import { trpcClient, useTRPC } from '@/providers/query-provider';
import { backgroundQueueAtom } from '@/store/backgroundQueue';
import { handleUnsubscribe } from '@/lib/email-utils.client';
import { useMediaQuery } from '../../hooks/use-media-query';
import { useSearchValue } from '@/hooks/use-search-value';
import { MailList } from '@/components/mail/mail-list';
import { useHotkeysContext } from 'react-hotkeys-hook';
import { useNavigate, useParams } from 'react-router';
import { useMail } from '@/components/mail/use-mail';
import { PricingDialog } from '../ui/pricing-dialog';
import { SidebarToggle } from '../ui/sidebar-toggle';
import { Textarea } from '@/components/ui/textarea';
import { useBrainState } from '@/hooks/use-summary';
import { clearBulkSelectionAtom } from './use-mail';
import AISidebar from '@/components/ui/ai-sidebar';
import { Command, RefreshCcw } from 'lucide-react';
import { cleanSearchValue, cn } from '@/lib/utils';
import { useBilling } from '@/hooks/use-billing';
import { useThreads } from '@/hooks/use-threads';
<<<<<<< HEAD
import { useBilling } from '@/hooks/use-billing';
=======
>>>>>>> 9d573b2f
import AIToggleButton from '../ai-toggle-button';
import { useIsMobile } from '@/hooks/use-mobile';
import { Button } from '@/components/ui/button';
import { Switch } from '@/components/ui/switch';
import { useSession } from '@/lib/auth-client';
import { ScrollArea } from '../ui/scroll-area';
import { Label } from '@/components/ui/label';
import { Input } from '@/components/ui/input';
import { useStats } from '@/hooks/use-stats';
import { useTranslations } from 'use-intl';
import { useQueryState } from 'nuqs';
import { useAtom } from 'jotai';
import { toast } from 'sonner';

interface ITag {
  id: string;
  name: string;
  usecase: string;
  text: string;
}

export const defaultLabels = [
  {
    name: 'to respond',
    usecase: 'emails you need to respond to. NOT sales, marketing, or promotions.',
  },
  {
    name: 'FYI',
    usecase:
      'emails that are not important, but you should know about. NOT sales, marketing, or promotions.',
  },
  {
    name: 'comment',
    usecase:
      'Team chats in tools like Google Docs, Slack, etc. NOT marketing, sales, or promotions.',
  },
  {
    name: 'notification',
    usecase: 'Automated updates from services you use. NOT sales, marketing, or promotions.',
  },
  {
    name: 'promotion',
    usecase: 'Sales, marketing, cold emails, special offers or promotions. NOT to respond to.',
  },
  {
    name: 'meeting',
    usecase: 'Calendar events, invites, etc. NOT sales, marketing, or promotions.',
  },
  {
    name: 'billing',
    usecase: 'Billing notifications. NOT sales, marketing, or promotions.',
  },
];

const AutoLabelingSettings = () => {
  const trpc = useTRPC();
  const [open, setOpen] = useState(false);
  const { data: storedLabels } = useQuery(trpc.brain.getLabels.queryOptions());
  const { mutateAsync: updateLabels, isPending } = useMutation(
    trpc.brain.updateLabels.mutationOptions(),
  );
  const [, setPricingDialog] = useQueryState('pricingDialog');
  const [labels, setLabels] = useState<ITag[]>([]);
  const [newLabel, setNewLabel] = useState({ name: '', usecase: '' });
  const { mutateAsync: EnableBrain, isPending: isEnablingBrain } = useMutation(
    trpc.brain.enableBrain.mutationOptions(),
  );
  const { mutateAsync: DisableBrain, isPending: isDisablingBrain } = useMutation(
    trpc.brain.disableBrain.mutationOptions(),
  );
  const { data: brainState, refetch: refetchBrainState } = useBrainState();
  const { isLoading, isPro } = useBilling();

  useEffect(() => {
    if (storedLabels) {
      setLabels(
        storedLabels.map((label) => ({
          id: label.name,
          name: label.name,
          text: label.name,
          usecase: label.usecase,
        })),
      );
    }
  }, [storedLabels]);

  const handleResetToDefault = useCallback(() => {
    setLabels(
      defaultLabels.map((label) => ({
        id: label.name,
        name: label.name,
        text: label.name,
        usecase: label.usecase,
      })),
    );
  }, [storedLabels]);

  const handleAddLabel = () => {
    if (!newLabel.name || !newLabel.usecase) return;
    setLabels([...labels, { id: newLabel.name, ...newLabel, text: newLabel.name }]);
    setNewLabel({ name: '', usecase: '' });
  };

  const handleDeleteLabel = (id: string) => {
    setLabels(labels.filter((label) => label.id !== id));
  };

  const handleUpdateLabel = (id: string, field: 'name' | 'usecase', value: string) => {
    setLabels(
      labels.map((label) =>
        label.id === id
          ? { ...label, [field]: value, text: field === 'name' ? value : label.text }
          : label,
      ),
    );
  };

  const handleSubmit = async () => {
    const updatedLabels = labels.map((label) => ({
      name: label.name,
      usecase: label.usecase,
    }));

    if (newLabel.name.trim() && newLabel.usecase.trim()) {
      updatedLabels.push({
        name: newLabel.name,
        usecase: newLabel.usecase,
      });
    }
    await updateLabels({ labels: updatedLabels });
    setOpen(false);
    toast.success('Labels updated successfully, Zero will start using them.');
  };

  const handleEnableBrain = useCallback(async () => {
    toast.promise(EnableBrain({}), {
      loading: 'Enabling autolabeling...',
      success: 'Autolabeling enabled successfully',
      error: 'Failed to enable autolabeling',
      finally: async () => {
        await refetchBrainState();
      },
    });
  }, []);

  const handleDisableBrain = useCallback(async () => {
    toast.promise(DisableBrain({}), {
      loading: 'Disabling autolabeling...',
      success: 'Autolabeling disabled successfully',
      error: 'Failed to disable autolabeling',
      finally: async () => {
        await refetchBrainState();
      },
    });
  }, []);

  const handleToggleAutolabeling = useCallback(() => {
    if (brainState?.enabled) {
      handleDisableBrain();
    } else {
      handleEnableBrain();
    }
  }, [brainState?.enabled]);

  return (
    <Dialog
      open={open}
      onOpenChange={(state) => {
        if (!isPro) {
          setPricingDialog('true');
        } else {
          setOpen(state);
        }
      }}
    >
      <DialogTrigger asChild>
        <div className="flex items-center gap-2">
          {/* <div
            className={cn(
              'h-2 w-2 animate-pulse rounded-full',
              brainState?.enabled ? 'bg-green-400' : 'bg-red-400',
            )}
          /> */}

          <Switch
            disabled={isEnablingBrain || isDisablingBrain || isLoading}
            checked={brainState?.enabled ?? false}
          />
          <span className="text-muted-foreground cursor-pointer text-xs">Auto label</span>
        </div>
      </DialogTrigger>
      <DialogContent showOverlay className="max-w-2xl">
        <DialogHeader>
          <div className="flex items-center justify-between">
            <DialogTitle>Label Settings</DialogTitle>
            <button
              onClick={handleToggleAutolabeling}
              className="bg-offsetLight dark:bg-offsetDark flex items-center gap-2 rounded-lg border px-1.5 py-1"
            >
              <span className="text-muted-foreground text-sm">
                {isEnablingBrain || isDisablingBrain
                  ? 'Updating...'
                  : brainState?.enabled
                    ? 'Disable autolabeling'
                    : 'Enable autolabeling'}
              </span>
              <Switch checked={brainState?.enabled} />
            </button>
          </div>
          <DialogDescription className="mt-2">
            Configure the labels that Zero uses to automatically organize your emails.
          </DialogDescription>
        </DialogHeader>

        <ScrollArea className="h-[400px]">
          <div className="space-y-3">
            {labels.map((label, index) => (
              <div
                key={label.id}
                className="bg-card group relative space-y-2 rounded-lg border p-4 shadow-sm transition-shadow hover:shadow-md"
              >
                <div className="flex items-center justify-between">
                  <Label
                    htmlFor={`label-name-${index}`}
                    className="text-muted-foreground text-xs font-medium"
                  >
                    Label Name
                  </Label>
                  <Button
                    variant="ghost"
                    size="icon"
                    className="h-6 w-6 transition-opacity group-hover:opacity-100"
                    onClick={() => handleDeleteLabel(label.id)}
                  >
                    <Trash className="h-3 w-3 fill-[#F43F5E]" />
                  </Button>
                </div>
                <Input
                  id={`label-name-${index}`}
                  type="text"
                  value={label.name}
                  onChange={(e: React.ChangeEvent<HTMLInputElement>) =>
                    handleUpdateLabel(label.id, 'name', e.target.value)
                  }
                  className="h-8"
                  placeholder="e.g., Important, Follow-up, Archive"
                />
                <div className="space-y-2">
                  <Label
                    htmlFor={`label-usecase-${index}`}
                    className="text-muted-foreground text-xs font-medium"
                  >
                    Use Case Description
                  </Label>
                  <Textarea
                    id={`label-usecase-${index}`}
                    value={label.usecase}
                    onChange={(e: React.ChangeEvent<HTMLTextAreaElement>) =>
                      handleUpdateLabel(label.id, 'usecase', e.target.value)
                    }
                    className="min-h-[60px] resize-none"
                    placeholder="Describe when this label should be applied..."
                  />
                </div>
              </div>
            ))}

            <div className="bg-muted/50 mt-3 space-y-2 rounded-lg border border-dashed p-4">
              <div className="space-y-2">
                <Label
                  htmlFor="new-label-name"
                  className="text-muted-foreground text-xs font-medium"
                >
                  New Label Name
                </Label>
                <Input
                  id="new-label-name"
                  type="text"
                  value={newLabel.name}
                  onChange={(e: React.ChangeEvent<HTMLInputElement>) =>
                    setNewLabel({ ...newLabel, name: e.target.value })
                  }
                  className="h-8 dark:bg-[#141414]"
                  placeholder="Enter a new label name"
                />
              </div>
              <div className="space-y-2">
                <Label
                  htmlFor="new-label-usecase"
                  className="text-muted-foreground text-xs font-medium"
                >
                  Use Case Description
                </Label>
                <Textarea
                  id="new-label-usecase"
                  value={newLabel.usecase}
                  onChange={(e: React.ChangeEvent<HTMLTextAreaElement>) =>
                    setNewLabel({ ...newLabel, usecase: e.target.value })
                  }
                  className="min-h-[60px] resize-none dark:bg-[#141414]"
                  placeholder="Describe when this label should be applied..."
                />
              </div>
              <Button
                className="mt-2 h-8 w-full"
                onClick={handleAddLabel}
                disabled={!newLabel.name || !newLabel.usecase}
              >
                Add New Label
              </Button>
            </div>
          </div>
        </ScrollArea>
        <DialogFooter className="mt-4">
          <div className="flex w-full justify-end gap-2">
            <Button size="xs" variant="outline" onClick={handleResetToDefault}>
              Default Labels
            </Button>
            <Button size="xs" onClick={handleSubmit} disabled={isPending}>
              Save Changes
            </Button>
          </div>
        </DialogFooter>
      </DialogContent>
    </Dialog>
  );
};

export function MailLayout() {
  const params = useParams<{ folder: string }>();
  const folder = params?.folder ?? 'inbox';
  const [mail, setMail] = useMail();
  const [, clearBulkSelection] = useAtom(clearBulkSelectionAtom);
  const isMobile = useIsMobile();
  const navigate = useNavigate();
  const { data: session, isPending } = useSession();
  const { data: connections } = useConnections();
  const t = useTranslations();
  const prevFolderRef = useRef(folder);
  const { enableScope, disableScope } = useHotkeysContext();
  const { data: activeConnection } = useActiveConnection();
  const { open, setOpen, activeFilters, clearAllFilters } = useCommandPalette();

  const activeAccount = useMemo(() => {
    if (!activeConnection?.id || !connections?.connections) return null;
    return connections.connections.find((connection) => connection.id === activeConnection?.id);
  }, [activeConnection?.id, connections?.connections]);

  useEffect(() => {
    if (prevFolderRef.current !== folder && mail.bulkSelected.length > 0) {
      clearBulkSelection();
    }
    prevFolderRef.current = folder;
  }, [folder, mail.bulkSelected.length, clearBulkSelection]);

  useEffect(() => {
    if (!session?.user && !isPending) {
      navigate('/login');
    }
  }, [session?.user, isPending]);

  const [{ isFetching, refetch: refetchThreads }] = useThreads();
  const isDesktop = useMediaQuery('(min-width: 768px)');

  const [threadId, setThreadId] = useQueryState('threadId');

  useEffect(() => {
    if (threadId) {
      console.log('Enabling thread-display scope, disabling mail-list');
      enableScope('thread-display');
      disableScope('mail-list');
    } else {
      console.log('Enabling mail-list scope, disabling thread-display');
      enableScope('mail-list');
      disableScope('thread-display');
    }

    return () => {
      console.log('Cleaning up mail/thread scopes');
      disableScope('thread-display');
      disableScope('mail-list');
    };
  }, [threadId, enableScope, disableScope]);

  const handleMailListMouseEnter = useCallback(() => {
    enableScope('mail-list');
  }, [enableScope]);

  const handleMailListMouseLeave = useCallback(() => {
    disableScope('mail-list');
  }, [disableScope]);

  const [, setActiveReplyId] = useQueryState('activeReplyId');

  // Add mailto protocol handler registration
  useEffect(() => {
    // Register as a mailto protocol handler if browser supports it
    if (typeof window !== 'undefined' && 'registerProtocolHandler' in navigator) {
      try {
        // Register the mailto protocol handler
        // When a user clicks a mailto: link, it will be passed to our dedicated handler
        // which will:
        // 1. Parse the mailto URL to extract email, subject and body
        // 2. Create a draft with these values
        // 3. Redirect to the compose page with just the draft ID
        // This ensures we don't keep the email content in the URL
        navigator.registerProtocolHandler('mailto', `/api/mailto-handler?mailto=%s`);
      } catch (error) {
        console.error('Failed to register protocol handler:', error);
      }
    }
  }, []);

  const category = useQueryState('category');

  return (
    <TooltipProvider delayDuration={0}>
      <PricingDialog />
      <div className="rounded-inherit relative z-[5] flex p-0 md:mt-1">
        <ResizablePanelGroup
          direction="horizontal"
          autoSaveId="mail-panel-layout"
          className="rounded-inherit overflow-hidden"
        >
          <ResizablePanel
            defaultSize={35}
            minSize={35}
            maxSize={40}
            className={cn(
              `bg-panelLight dark:bg-panelDark mb-1 w-fit shadow-sm md:rounded-2xl md:border md:border-[#E7E7E7] lg:flex lg:shadow-sm dark:border-[#252525]`,
              isDesktop && threadId && 'hidden lg:block',
            )}
            onMouseEnter={handleMailListMouseEnter}
            onMouseLeave={handleMailListMouseLeave}
          >
            <div className="w-full md:h-[calc(100dvh-10px)]">
              <div
                className={cn(
                  'sticky top-0 z-[15] flex items-center justify-between gap-1.5 border-b border-[#E7E7E7] p-2 px-[20px] transition-colors md:min-h-14 dark:border-[#252525]',
                )}
              >
                <div className="flex w-full items-center justify-between gap-2">
                  <div>
                    <SidebarToggle className="h-fit px-2" />
                  </div>

                  <div className="flex items-center gap-2">
                    <div>
                      {mail.bulkSelected.length > 0 ? (
                        <div>
                          <Tooltip>
                            <TooltipTrigger asChild>
                              <button
                                onClick={() => {
                                  setMail({ ...mail, bulkSelected: [] });
                                }}
                                className="flex h-6 items-center gap-1 rounded-md bg-[#313131] px-2 text-xs text-[#A0A0A0] hover:bg-[#252525]"
                              >
                                <X className="h-3 w-3 fill-[#A0A0A0]" />
                                <span>esc</span>
                              </button>
                            </TooltipTrigger>
                            <TooltipContent>
                              {t('common.actions.exitSelectionModeEsc')}
                            </TooltipContent>
                          </Tooltip>
                        </div>
                      ) : null}
                    </div>
                    <AutoLabelingSettings />
                    <div className="dark:bg-iconDark/20 relative ml-2 h-3 w-0.5 rounded-full bg-[#E7E7E7]" />{' '}
                    <Button
                      onClick={() => {
                        refetchThreads();
                      }}
                      variant="ghost"
                      className="md:h-fit md:px-2"
                    >
                      <RefreshCcw className="text-muted-foreground h-4 w-4 cursor-pointer" />
                    </Button>
                  </div>
                </div>
              </div>
              <div className="p-2 px-[22px]">
                <Button
                  variant="outline"
                  className={cn(
<<<<<<< HEAD
                    'text-muted-foreground relative flex h-8 w-full select-none items-center justify-start overflow-hidden rounded-[0.5rem] rounded-lg border bg-white pl-2 text-left text-sm font-normal shadow-none ring-0 focus-visible:ring-0 focus-visible:ring-offset-0 dark:border-none dark:bg-[#141414]',
                  )}
                  onClick={() => setOpen(!open)}
                >
                  <Search className="fill-[#71717A] dark:fill-[#6F6F6F]" />

                  <span className="hidden truncate pr-20 lg:inline-block">
                    {activeFilters.length > 0
                      ? activeFilters.map((f) => f.display).join(', ')
                      : 'Search & Filter'}
=======
                    'text-muted-foreground relative flex h-9 w-full select-none items-center justify-start overflow-hidden rounded-[0.5rem] border bg-white text-left text-sm font-normal shadow-none ring-0 focus-visible:ring-0 focus-visible:ring-offset-0 dark:bg-[#141414]',
                  )}
                  onClick={() => setOpen(!open)}
                >
                  <span className="hidden truncate pr-20 lg:inline-block">
                    {activeFilters.length > 0
                      ? activeFilters.map((f) => f.display).join(', ')
                      : 'Search & Filters'}
>>>>>>> 9d573b2f
                  </span>
                  <span className="inline-block truncate pr-20 lg:hidden">
                    {activeFilters.length > 0
                      ? `${activeFilters.length} filter${activeFilters.length > 1 ? 's' : ''}`
                      : 'Search...'}
                  </span>

<<<<<<< HEAD
                  <span className="absolute right-[0.18rem] flex gap-1">
=======
                  <span className="absolute right-[0.45rem] top-[0.45rem] flex gap-1">
>>>>>>> 9d573b2f
                    {/* {activeFilters.length > 0 && (
                      <Badge variant="secondary" className="ml-2 h-5 rounded px-1">
                        {activeFilters.length}
                      </Badge>
                    )} */}
                    {activeFilters.length > 0 && (
                      <Button
                        variant="ghost"
                        size="sm"
<<<<<<< HEAD
                        className="h-5 rounded-xl px-1.5 text-xs"
=======
                        className="h-5 rounded px-1.5 text-xs"
>>>>>>> 9d573b2f
                        onClick={(e) => {
                          e.stopPropagation();
                          clearAllFilters();
                        }}
                      >
                        Clear
                      </Button>
                    )}
<<<<<<< HEAD
                    <kbd className="bg-muted text-md pointer-events-none hidden h-7 select-none items-center gap-0.5 rounded-md border-none px-2 font-medium opacity-100 sm:flex dark:bg-[#262626] dark:text-[#929292]">
                      <span className="text-xl">⌘</span> K
=======
                    <kbd className="bg-muted pointer-events-none hidden h-5 select-none items-center gap-1 rounded border px-1.5 font-mono text-[10px] font-medium opacity-100 sm:flex">
                      <span className="text-sm">⌘</span> K
>>>>>>> 9d573b2f
                    </kbd>
                  </span>
                </Button>
                <div className="mt-2">
                  {activeAccount?.providerId === 'google' && folder === 'inbox' && (
                    <CategorySelect isMultiSelectMode={mail.bulkSelected.length > 0} />
                  )}
                </div>
              </div>
              <div
                className={cn(
                  `${category[0] === 'Important' ? 'bg-[#F59E0D]' : category[0] === 'All Mail' ? 'bg-[#006FFE]' : category[0] === 'Personal' ? 'bg-[#39ae4a]' : category[0] === 'Updates' ? 'bg-[#8B5CF6]' : category[0] === 'Promotions' ? 'bg-[#F43F5E]' : category[0] === 'Unread' ? 'bg-[#FF4800]' : 'bg-[#F59E0D]'}`,
                  'relative bottom-0.5 z-[5] h-0.5 w-full transition-opacity',
                  isFetching ? 'opacity-100' : 'opacity-0',
                )}
              />
              <div className="relative z-[1] h-[calc(100dvh-(2px+88px+49px+2px))] overflow-hidden pt-0 md:h-[calc(100dvh-9.8rem)]">
                <MailList />
              </div>
            </div>
          </ResizablePanel>

          <ResizableHandle className="mr-0.5 hidden opacity-0 md:block" />

          {isDesktop && (
            <ResizablePanel
              className={cn(
                'bg-panelLight dark:bg-panelDark mb-1 mr-0.5 w-fit rounded-2xl border border-[#E7E7E7] shadow-sm dark:border-[#252525]',
                // Only show on md screens and larger when there is a threadId
                !threadId && 'hidden lg:block',
              )}
              defaultSize={30}
              minSize={30}
            >
              <div className="lg:h-[calc(100dvh-(10px)] relative h-[calc(100dvh-(10px))] flex-1">
                <ThreadDisplay />
              </div>
            </ResizablePanel>
          )}

          {/* Mobile Thread View */}
          {isMobile && threadId && (
            <div className="bg-panelLight dark:bg-panelDark fixed inset-0 z-50">
              <div className="flex h-full flex-col">
                <div className="h-full overflow-y-auto outline-none">
                  <ThreadDisplay />
                </div>
              </div>
            </div>
          )}

          <AISidebar />
          <AIToggleButton />
        </ResizablePanelGroup>
      </div>
    </TooltipProvider>
  );
}

function BulkSelectActions() {
  const t = useTranslations();
  const [isLoading, setIsLoading] = useState(false);
  const [isUnsub, setIsUnsub] = useState(false);
  const [mail, setMail] = useMail();
  const params = useParams<{ folder: string }>();
  const folder = params?.folder ?? 'inbox';
  const [{ refetch: refetchThreads }] = useThreads();
  const { refetch: refetchStats } = useStats();
  const {
    optimisticMarkAsRead,
    optimisticToggleStar,
    optimisticMoveThreadsTo,
    optimisticDeleteThreads,
  } = useOptimisticActions();

  const handleMassUnsubscribe = async () => {
    setIsLoading(true);
    toast.promise(
      Promise.all(
        mail.bulkSelected.filter(Boolean).map(async (bulkSelected) => {
          await new Promise((resolve) => setTimeout(resolve, 499));
          const emailData = await trpcClient.mail.get.query({ id: bulkSelected });
          if (emailData) {
            const firstEmail = emailData.latest;
            if (firstEmail)
              return handleUnsubscribe({ emailData: firstEmail }).catch((e) => {
                toast.error(e.message ?? 'Unknown error while unsubscribing');
              });
          }
        }),
      ).then(async () => {
        setIsUnsub(false);
        setIsLoading(false);
        await refetchThreads();
        await refetchStats();
        setMail({ ...mail, bulkSelected: [] });
      }),
      {
        loading: 'Unsubscribing...',
        success: 'All done! you will no longer receive emails from these mailing lists.',
        error: 'Something went wrong!',
      },
    );
  };

  return (
    <div className="flex items-center gap-2">
      <button
        className="flex h-8 flex-1 items-center justify-center gap-1 overflow-hidden rounded-md border bg-white px-3 text-sm transition-all duration-300 ease-out hover:bg-gray-100 dark:border-none dark:bg-[#313131] dark:hover:bg-[#313131]/80"
        onClick={() => {
          if (mail.bulkSelected.length === 0) return;
          optimisticMarkAsRead(mail.bulkSelected);
        }}
      >
        <div className="relative overflow-visible">
          <Eye className="fill-[#9D9D9D] dark:fill-[#9D9D9D]" />
        </div>
        <div className="flex items-center justify-center gap-2.5">
          <div className="justify-start leading-none">Mark all as read</div>
        </div>
      </button>

      <Tooltip>
        <TooltipTrigger asChild>
          <button
            className="flex aspect-square h-8 items-center justify-center gap-1 overflow-hidden rounded-md border bg-white px-2 text-sm transition-all duration-300 ease-out hover:bg-gray-100 dark:border-none dark:bg-[#313131] dark:hover:bg-[#313131]/80"
            onClick={() => {
              if (mail.bulkSelected.length === 0) return;
              optimisticToggleStar(mail.bulkSelected, true);
            }}
          >
            <div className="relative overflow-visible">
              <Star2 className="fill-[#9D9D9D] stroke-[#9D9D9D] dark:stroke-[#9D9D9D]" />
            </div>
          </button>
        </TooltipTrigger>
        <TooltipContent>{t('common.mail.starAll')}</TooltipContent>
      </Tooltip>

      <Tooltip>
        <TooltipTrigger asChild>
          <button
            className="flex aspect-square h-8 items-center justify-center gap-1 overflow-hidden rounded-md border bg-white px-2 text-sm transition-all duration-300 ease-out hover:bg-gray-100 dark:border-none dark:bg-[#313131] dark:hover:bg-[#313131]/80"
            onClick={() => {
              if (mail.bulkSelected.length === 0) return;
              optimisticMoveThreadsTo(mail.bulkSelected, folder, 'archive');
            }}
          >
            <div className="relative overflow-visible">
              <Archive2 className="fill-[#9D9D9D]" />
            </div>
          </button>
        </TooltipTrigger>
        <TooltipContent>{t('common.mail.archive')}</TooltipContent>
      </Tooltip>

      <Dialog onOpenChange={setIsUnsub} open={isUnsub}>
        <Tooltip>
          <TooltipTrigger asChild>
            <DialogTrigger asChild>
              <button className="flex aspect-square h-8 items-center justify-center gap-1 overflow-hidden rounded-md border bg-white px-2 text-sm transition-all duration-300 ease-out hover:bg-gray-100 dark:border-none dark:bg-[#313131] dark:hover:bg-[#313131]/80">
                <div className="relative overflow-visible">
                  <svg
                    xmlns="http://www.w3.org/2000/svg"
                    fill="none"
                    viewBox="0 0 24 24"
                    strokeWidth={2.3}
                    stroke="currentColor"
                    className="size-4"
                  >
                    <path
                      strokeLinecap="round"
                      strokeLinejoin="round"
                      d="M18.364 18.364A9 9 0 0 0 5.636 5.636m12.728 12.728A9 9 0 0 1 5.636 5.636m12.728 12.728L5.636 5.636"
                      strokeOpacity={0.6}
                    />
                  </svg>
                </div>
              </button>
            </DialogTrigger>
          </TooltipTrigger>
          <TooltipContent>{t('common.mail.unSubscribeFromAll')}</TooltipContent>
        </Tooltip>

        <DialogContent
          showOverlay
          onKeyDown={(e) => {
            if (e.key === 'Enter' && (e.metaKey || e.ctrlKey)) {
              e.preventDefault();
              handleMassUnsubscribe();
            }
          }}
        >
          <DialogHeader>
            <DialogTitle>Mass Unsubscribe</DialogTitle>
            <DialogDescription>
              We will remove you from all of the mailing lists in the selected threads. If your
              action is required to unsubscribe from certain threads, you will be notified.
            </DialogDescription>
          </DialogHeader>

          <DialogFooter>
            <Button variant="outline" className="mt-3 h-8" onClick={() => setIsUnsub(false)}>
              <span>Cancel</span>{' '}
            </Button>
            <Button
              className="mt-3 h-8 [&_svg]:size-3.5"
              disabled={isLoading}
              onClick={handleMassUnsubscribe}
            >
              <span>Unsubscribe</span>
              <div className="flex h-5 items-center justify-center gap-1 rounded-sm bg-white/10 px-1 dark:bg-black/10">
                <Command className="h-2 w-3 text-white dark:text-[#929292]" />
                <CurvedArrow className="mt-1.5 h-5 w-3.5 fill-white dark:fill-[#929292]" />
              </div>
            </Button>
          </DialogFooter>
        </DialogContent>
      </Dialog>

      <Tooltip>
        <TooltipTrigger asChild>
          <button
            className="flex aspect-square h-8 items-center justify-center gap-1 overflow-hidden rounded-md border border-[#FCCDD5] bg-[#FDE4E9] px-2 text-sm transition-all duration-300 ease-out hover:bg-[#FDE4E9]/80 dark:border-[#6E2532] dark:bg-[#411D23] dark:hover:bg-[#313131]/80 hover:dark:bg-[#411D23]/60"
            onClick={() => {
              if (mail.bulkSelected.length === 0) return;
              optimisticDeleteThreads(mail.bulkSelected, folder);
            }}
          >
            <div className="relative overflow-visible">
              <Trash className="fill-[#F43F5E]" />
            </div>
          </button>
        </TooltipTrigger>
        <TooltipContent>{t('common.mail.moveToBin')}</TooltipContent>
      </Tooltip>
    </div>
  );
}

export const Categories = () => {
  const t = useTranslations();
  const [category] = useQueryState('category', {
    defaultValue: 'Important',
  });
  return [
    {
      id: 'Important',
      name: t('common.mailCategories.important'),
      searchValue: 'is:important NOT is:sent NOT is:draft',
      icon: (
        <Lightning
          className={cn(
            'fill-muted-foreground dark:fill-white',
            category === 'Important' && 'fill-white',
          )}
        />
      ),
    },
    {
      id: 'All Mail',
      name: 'All Mail',
      searchValue: 'NOT is:draft (is:inbox OR (is:sent AND to:me))',
      icon: (
        <Mail
          className={cn(
            'fill-muted-foreground dark:fill-white',
            category === 'All Mail' && 'fill-white',
          )}
        />
      ),
      colors:
        'border-0 bg-[#006FFE] text-white dark:bg-[#006FFE] dark:text-white dark:hover:bg-[#006FFE]/90',
    },
    {
      id: 'Personal',
      name: t('common.mailCategories.personal'),
      searchValue: 'is:personal NOT is:sent NOT is:draft',
      icon: (
        <User
          className={cn(
            'fill-muted-foreground dark:fill-white',
            category === 'Personal' && 'fill-white',
          )}
        />
      ),
    },
    {
      id: 'Updates',
      name: t('common.mailCategories.updates'),
      searchValue: 'is:updates NOT is:sent NOT is:draft',
      icon: (
        <Bell
          className={cn(
            'fill-muted-foreground dark:fill-white',
            category === 'Updates' && 'fill-white',
          )}
        />
      ),
    },
    {
      id: 'Promotions',
      name: 'Promotions',
      searchValue: 'is:promotions NOT is:sent NOT is:draft',
      icon: (
        <Tag
          className={cn(
            'fill-muted-foreground dark:fill-white',
            category === 'Promotions' && 'fill-white',
          )}
        />
      ),
    },
    {
      id: 'Unread',
      name: 'Unread',
      searchValue: 'is:unread NOT is:sent NOT is:draft',
      icon: (
        <ScanEye
          className={cn(
            'fill-muted-foreground h-4 w-4 dark:fill-white',
            category === 'Unread' && 'fill-white',
          )}
        />
      ),
    },
  ];
};

type CategoryType = ReturnType<typeof Categories>[0];

function getCategoryColor(categoryId: string): string {
  switch (categoryId.toLowerCase()) {
    case 'primary':
      return 'bg-[#006FFE]';
    case 'all mail':
      return 'bg-[#006FFE]';
    case 'important':
      return 'bg-[#F59E0D]';
    case 'promotions':
      return 'bg-[#F43F5E]';
    case 'personal':
      return 'bg-[#39ae4a]';
    case 'updates':
      return 'bg-[#8B5CF6]';
    case 'unread':
      return 'bg-[#FF4800]';
    default:
      return 'bg-base-primary-500';
  }
}

function CategorySelect({ isMultiSelectMode }: { isMultiSelectMode: boolean }) {
  const [mail, setMail] = useMail();
  const [searchValue, setSearchValue] = useSearchValue();
  const categories = Categories();
  const params = useParams<{ folder: string }>();
  const folder = params?.folder ?? 'inbox';
  const [category, setCategory] = useQueryState('category', {
    defaultValue: 'Important',
  });
  const containerRef = useRef<HTMLDivElement>(null);
  const activeTabElementRef = useRef<HTMLButtonElement>(null);

  // Only show category selection for inbox folder
  if (folder !== 'inbox') return <div className="h-8"></div>;

  // Primary category is always the first one
  const primaryCategory = categories[0];
  if (!primaryCategory) return null;

  const renderCategoryButton = (cat: CategoryType, isOverlay = false, idx: number) => {
    const isSelected = cat.id === (category || 'Primary');
    const bgColor = getCategoryColor(cat.id);

    return (
      <Tooltip key={cat.id}>
        <TooltipTrigger asChild>
          <button
            ref={!isOverlay ? activeTabElementRef : null}
            onClick={() => {
              setCategory(cat.id);
              setSearchValue({
                value: `${cat.searchValue} ${cleanSearchValue(searchValue.value).trim().length ? `AND ${cleanSearchValue(searchValue.value)}` : ''}`,
                highlight: searchValue.highlight,
                folder: '',
              });
            }}
            className={cn(
              'flex h-8 items-center justify-center gap-1 overflow-hidden rounded-lg border transition-all duration-300 ease-out dark:border-none',
              isSelected
                ? cn('flex-1 border-none px-3 text-white', bgColor)
                : 'w-8 bg-white hover:bg-gray-100 dark:bg-[#313131] dark:hover:bg-[#313131]/80',
            )}
            tabIndex={isOverlay ? -1 : undefined}
          >
            <div className="relative overflow-visible">{cat.icon}</div>
            {isSelected && (
              <div className="flex items-center justify-center gap-2.5 px-0.5">
                <div className="animate-in fade-in-0 slide-in-from-right-4 justify-start text-sm leading-none text-white duration-300">
                  {cat.name}
                </div>
              </div>
            )}
          </button>
        </TooltipTrigger>
        {!isSelected && (
          <TooltipContent side="top" className={`${idx === 0 ? 'ml-4' : ''}`}>
            <span className="mr-2">{cat.name}</span>
            <kbd
              className={cn(
                'border-muted-foreground/10 bg-accent h-6 rounded-[6px] border px-1.5 font-mono text-xs leading-6',
                '-me-1 ms-auto inline-flex max-h-full items-center',
              )}
            >
              {idx + 1}
            </kbd>
          </TooltipContent>
        )}
      </Tooltip>
    );
  };

  // Update clip path when category changes
  useEffect(() => {
    const container = containerRef.current;
    const activeTabElement = activeTabElementRef.current;

    if (category && container && activeTabElement) {
      setMail({ ...mail, bulkSelected: [] });
      const { offsetLeft, offsetWidth } = activeTabElement;
      const clipLeft = Math.max(0, offsetLeft - 2);
      const clipRight = Math.min(container.offsetWidth, offsetLeft + offsetWidth + 2);
      const containerWidth = container.offsetWidth;

      if (containerWidth) {
        container.style.clipPath = `inset(0 ${Number(100 - (clipRight / containerWidth) * 100).toFixed(2)}% 0 ${Number((clipLeft / containerWidth) * 100).toFixed(2)}%)`;
      }
    }
  }, [category]);

  if (isMultiSelectMode) {
    return <BulkSelectActions />;
  }

  return (
    <div className="relative w-full">
      <div className="flex w-full items-start justify-start gap-2">
        {categories.map((cat, idx) => renderCategoryButton(cat, false, idx))}
      </div>

      <div
        aria-hidden
        className="pointer-events-none absolute inset-0 z-10 overflow-hidden transition-[clip-path] duration-300 ease-in-out"
        ref={containerRef}
      >
        <div className="flex w-full items-start justify-start gap-2">
          {categories.map((cat, idx) => renderCategoryButton(cat, true, idx))}
        </div>
      </div>
    </div>
  );
}

function MailCategoryTabs({
  iconsOnly = false,
  onCategoryChange,
  initialCategory,
}: {
  iconsOnly?: boolean;
  onCategoryChange?: (category: string) => void;
  initialCategory?: string;
}) {
  const [, setSearchValue] = useSearchValue();
  const categories = Categories();

  // Initialize with just the initialCategory or "Primary"
  const [activeCategory, setActiveCategory] = useState(initialCategory || 'Primary');

  const containerRef = useRef<HTMLDivElement>(null);
  const activeTabElementRef = useRef<HTMLButtonElement>(null);

  const activeTab = useMemo(
    () => categories.find((cat) => cat.id === activeCategory),
    [activeCategory],
  );

  // Save to localStorage when activeCategory changes
  useEffect(() => {
    if (onCategoryChange) {
      onCategoryChange(activeCategory);
    }
  }, [activeCategory, onCategoryChange]);

  useEffect(() => {
    if (activeTab) {
      setSearchValue({
        value: activeTab.searchValue,
        highlight: '',
        folder: '',
      });
    }
  }, [activeCategory, setSearchValue]);

  // Cleanup on unmount
  useEffect(() => {
    return () => {
      setSearchValue({
        value: '',
        highlight: '',
        folder: '',
      });
    };
  }, [setSearchValue]);

  // Function to update clip path
  const updateClipPath = useCallback(() => {
    const container = containerRef.current;
    const activeTabElement = activeTabElementRef.current;

    if (activeCategory && container && activeTabElement) {
      const { offsetLeft, offsetWidth } = activeTabElement;
      const clipLeft = Math.max(0, offsetLeft - 2);
      const clipRight = Math.min(container.offsetWidth, offsetLeft + offsetWidth + 2);
      const containerWidth = container.offsetWidth;

      if (containerWidth) {
        container.style.clipPath = `inset(0 ${Number(100 - (clipRight / containerWidth) * 100).toFixed(2)}% 0 ${Number((clipLeft / containerWidth) * 100).toFixed(2)}%)`;
      }
    }
  }, [activeCategory]);

  // Update clip path when active category changes
  useEffect(() => {
    updateClipPath();
  }, [activeCategory, updateClipPath]);

  // Update clip path when iconsOnly changes
  useEffect(() => {
    // Small delay to ensure DOM has updated with new sizes
    const timer = setTimeout(() => {
      updateClipPath();
    }, 10);

    return () => clearTimeout(timer);
  }, [iconsOnly, updateClipPath]);

  // Update clip path on window resize
  useEffect(() => {
    const handleResize = () => {
      updateClipPath();
    };

    window.addEventListener('resize', handleResize);
    return () => window.removeEventListener('resize', handleResize);
  }, [updateClipPath]);

  return (
    <div className="relative mx-auto w-fit">
      <ul className="flex justify-center gap-1.5">
        {categories.map((category) => (
          <li key={category.name}>
            <Tooltip>
              <TooltipTrigger asChild>
                <button
                  ref={activeCategory === category.id ? activeTabElementRef : null}
                  data-tab={category.id}
                  onClick={() => {
                    setActiveCategory(category.id);
                  }}
                  className={cn(
                    'flex h-7 items-center gap-1.5 rounded-full px-2 text-xs font-medium transition-all duration-200',
                    activeCategory === category.id
                      ? 'bg-primary text-white'
                      : 'text-muted-foreground hover:text-foreground hover:bg-muted/50',
                  )}
                >
                  <div className="relative overflow-visible">{category.icon}</div>
                  <span className={cn('hidden', !iconsOnly && 'md:inline')}>{category.name}</span>
                </button>
              </TooltipTrigger>
              {iconsOnly && (
                <TooltipContent>
                  <span>{category.name}</span>
                </TooltipContent>
              )}
            </Tooltip>
          </li>
        ))}
      </ul>

      <div
        aria-hidden
        className="pointer-events-none absolute inset-0 z-10 overflow-hidden transition-[clip-path] duration-300 ease-in-out"
        ref={containerRef}
      >
        <ul className="flex justify-center gap-1.5">
          {categories.map((category) => (
            <li key={category.id}>
              <button
                data-tab={category.id}
                onClick={() => {
                  setActiveCategory(category.id);
                }}
                className={cn('flex items-center gap-1.5 rounded-full px-2 text-xs font-medium')}
                tabIndex={-1}
              >
                <div className="relative overflow-visible">{category.icon}</div>
                <span className={cn('hidden', !iconsOnly && 'md:inline')}>{category.name}</span>
              </button>
            </li>
          ))}
        </ul>
      </div>
    </div>
  );
}<|MERGE_RESOLUTION|>--- conflicted
+++ resolved
@@ -11,10 +11,7 @@
   Trash,
   User,
   X,
-<<<<<<< HEAD
   Search,
-=======
->>>>>>> 9d573b2f
 } from '../icons/icons';
 import {
   Dialog,
@@ -52,10 +49,7 @@
 import { cleanSearchValue, cn } from '@/lib/utils';
 import { useBilling } from '@/hooks/use-billing';
 import { useThreads } from '@/hooks/use-threads';
-<<<<<<< HEAD
 import { useBilling } from '@/hooks/use-billing';
-=======
->>>>>>> 9d573b2f
 import AIToggleButton from '../ai-toggle-button';
 import { useIsMobile } from '@/hooks/use-mobile';
 import { Button } from '@/components/ui/button';
@@ -543,7 +537,6 @@
                 <Button
                   variant="outline"
                   className={cn(
-<<<<<<< HEAD
                     'text-muted-foreground relative flex h-8 w-full select-none items-center justify-start overflow-hidden rounded-[0.5rem] rounded-lg border bg-white pl-2 text-left text-sm font-normal shadow-none ring-0 focus-visible:ring-0 focus-visible:ring-offset-0 dark:border-none dark:bg-[#141414]',
                   )}
                   onClick={() => setOpen(!open)}
@@ -554,16 +547,6 @@
                     {activeFilters.length > 0
                       ? activeFilters.map((f) => f.display).join(', ')
                       : 'Search & Filter'}
-=======
-                    'text-muted-foreground relative flex h-9 w-full select-none items-center justify-start overflow-hidden rounded-[0.5rem] border bg-white text-left text-sm font-normal shadow-none ring-0 focus-visible:ring-0 focus-visible:ring-offset-0 dark:bg-[#141414]',
-                  )}
-                  onClick={() => setOpen(!open)}
-                >
-                  <span className="hidden truncate pr-20 lg:inline-block">
-                    {activeFilters.length > 0
-                      ? activeFilters.map((f) => f.display).join(', ')
-                      : 'Search & Filters'}
->>>>>>> 9d573b2f
                   </span>
                   <span className="inline-block truncate pr-20 lg:hidden">
                     {activeFilters.length > 0
@@ -571,11 +554,7 @@
                       : 'Search...'}
                   </span>
 
-<<<<<<< HEAD
                   <span className="absolute right-[0.18rem] flex gap-1">
-=======
-                  <span className="absolute right-[0.45rem] top-[0.45rem] flex gap-1">
->>>>>>> 9d573b2f
                     {/* {activeFilters.length > 0 && (
                       <Badge variant="secondary" className="ml-2 h-5 rounded px-1">
                         {activeFilters.length}
@@ -585,11 +564,7 @@
                       <Button
                         variant="ghost"
                         size="sm"
-<<<<<<< HEAD
                         className="h-5 rounded-xl px-1.5 text-xs"
-=======
-                        className="h-5 rounded px-1.5 text-xs"
->>>>>>> 9d573b2f
                         onClick={(e) => {
                           e.stopPropagation();
                           clearAllFilters();
@@ -598,13 +573,8 @@
                         Clear
                       </Button>
                     )}
-<<<<<<< HEAD
                     <kbd className="bg-muted text-md pointer-events-none hidden h-7 select-none items-center gap-0.5 rounded-md border-none px-2 font-medium opacity-100 sm:flex dark:bg-[#262626] dark:text-[#929292]">
                       <span className="text-xl">⌘</span> K
-=======
-                    <kbd className="bg-muted pointer-events-none hidden h-5 select-none items-center gap-1 rounded border px-1.5 font-mono text-[10px] font-medium opacity-100 sm:flex">
-                      <span className="text-sm">⌘</span> K
->>>>>>> 9d573b2f
                     </kbd>
                   </span>
                 </Button>
