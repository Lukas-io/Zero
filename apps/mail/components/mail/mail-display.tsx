--- conflicted
+++ resolved
@@ -1,23 +1,14 @@
 import { BellOff, ChevronDown, Download, ExternalLink, Lock } from "lucide-react";
 import { Popover, PopoverContent, PopoverTrigger } from "../ui/popover";
 import { Avatar, AvatarFallback, AvatarImage } from "../ui/avatar";
-<<<<<<< HEAD
-import { useSummary } from "@/hooks/use-summary";
-import { TextShimmer } from "../ui/text-shimmer";
-import { BellOff, Lock } from "lucide-react";
-import { Separator } from "../ui/separator";
-import { useTranslations } from "next-intl";
-import { useState, useEffect } from "react";
-=======
 import AttachmentsAccordion from "./attachments-accordion";
 import AttachmentDialog from "./attachment-dialog";
 import { useSummary } from "@/hooks/use-summary";
 import { TextShimmer } from "../ui/text-shimmer";
 import { Separator } from "../ui/separator";
+import { useTranslations } from "next-intl";
 import { useEffect, useState } from "react";
->>>>>>> dcf5b249
 import { MailIframe } from "./mail-iframe";
-import { ChevronDown } from "lucide-react";
 import { ParsedMessage } from "@/types";
 import { Button } from "../ui/button";
 import { format } from "date-fns";
@@ -96,6 +87,8 @@
     url: string;
   }>(null);
   const [openDetailsPopover, setOpenDetailsPopover] = useState<boolean>(false);
+  const t = useTranslations();
+
   const { data } = demo
     ? {
         data: {
@@ -104,10 +97,6 @@
         },
       }
     : useSummary(emailData.id);
-<<<<<<< HEAD
-  const t = useTranslations("common.mailDisplay");
-=======
->>>>>>> dcf5b249
 
   useEffect(() => {
     if (index === 0) {
@@ -157,7 +146,7 @@
                         className="h-auto p-0 text-xs underline hover:bg-transparent"
                         onClick={() => setOpenDetailsPopover(true)}
                       >
-                        {t("details")}
+                        {t("common.mailDisplay.details")}
                       </Button>
                     </PopoverTrigger>
                     <PopoverContent
@@ -166,7 +155,9 @@
                     >
                       <div className="space-y-1 text-sm">
                         <div className="flex">
-                          <span className="w-24 text-end text-gray-500">{t("from")}:</span>
+                          <span className="w-24 text-end text-gray-500">
+                            {t("common.mailDisplay.from")}:
+                          </span>
                           <div className="ml-3">
                             <span className="text-muted-foreground pr-1 font-bold">
                               {emailData?.sender?.name}
@@ -177,61 +168,52 @@
                           </div>
                         </div>
                         <div className="flex">
-<<<<<<< HEAD
-                          <span className="w-24 text-end text-gray-500">{t("to")}:</span>
-=======
-                          <span className="w-24 text-end text-gray-500">To:</span>
->>>>>>> dcf5b249
+                          <span className="w-24 text-end text-gray-500">
+                            {t("common.mailDisplay.to")}:
+                          </span>
                           <span className="text-muted-foreground ml-3">
                             {emailData?.sender?.email}
                           </span>
                         </div>
                         <div className="flex">
-                          <span className="w-24 text-end text-gray-500">Cc:</span>
+                          <span className="w-24 text-end text-gray-500">
+                            {t("common.mailDisplay.cc")}:
+                          </span>
                           <span className="text-muted-foreground ml-3">
                             {emailData?.sender?.email}
                           </span>
                         </div>
                         <div className="flex">
-<<<<<<< HEAD
-                          <span className="w-24 text-end text-gray-500">{t("date")}:</span>
-=======
-                          <span className="w-24 text-end text-gray-500">Date:</span>
->>>>>>> dcf5b249
+                          <span className="w-24 text-end text-gray-500">
+                            {t("common.mailDisplay.date")}:
+                          </span>
                           <span className="text-muted-foreground ml-3">
                             {format(new Date(emailData?.receivedOn), "PPpp")}
                           </span>
                         </div>
                         <div className="flex">
-<<<<<<< HEAD
-                          <span className="w-24 text-end text-gray-500">{t("mailedBy")}:</span>
-=======
-                          <span className="w-24 text-end text-gray-500">Mailed-By:</span>
->>>>>>> dcf5b249
+                          <span className="w-24 text-end text-gray-500">
+                            {t("common.mailDisplay.mailedBy")}:
+                          </span>
                           <span className="text-muted-foreground ml-3">
                             {emailData?.sender?.email}
                           </span>
                         </div>
                         <div className="flex">
-<<<<<<< HEAD
-                          <span className="w-24 text-end text-gray-500">{t("signedBy")}:</span>
-=======
-                          <span className="w-24 text-end text-gray-500">Signed-By:</span>
->>>>>>> dcf5b249
+                          <span className="w-24 text-end text-gray-500">
+                            {t("common.mailDisplay.signedBy")}:
+                          </span>
                           <span className="text-muted-foreground ml-3">
                             {emailData?.sender?.email}
                           </span>
                         </div>
                         <div className="flex items-center">
-<<<<<<< HEAD
-                          <span className="w-24 text-end text-gray-500">{t("security")}:</span>
+                          <span className="w-24 text-end text-gray-500">
+                            {t("common.mailDisplay.security")}:
+                          </span>
                           <div className="text-muted-foreground ml-3 flex items-center gap-1">
-                            <Lock className="h-4 w-4 text-green-600" /> {t("standardEncryption")}
-=======
-                          <span className="w-24 text-end text-gray-500">Security:</span>
-                          <div className="text-muted-foreground ml-3 flex items-center gap-1">
-                            <Lock className="h-4 w-4 text-green-600" /> Standard encryption (TLS)
->>>>>>> dcf5b249
+                            <Lock className="h-4 w-4 text-green-600" />{" "}
+                            {t("common.mailDisplay.standardEncryption")} (TLS)
                           </div>
                         </div>
                       </div>
