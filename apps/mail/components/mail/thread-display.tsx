import { Tooltip, TooltipContent, TooltipProvider, TooltipTrigger } from '@/components/ui/tooltip';
import { ScrollArea } from '@/components/ui/scroll-area';
import { useParams } from 'next/navigation';
import { useTheme } from 'next-themes';
import Image from 'next/image';

import {
  ChevronLeft,
  ChevronRight,
  X,
  Archive,
  ThreeDots,
  Trash,
  Expand,
  ArchiveX,
  Star,
} from '../icons/icons';
import {
  DropdownMenu,
  DropdownMenuContent,
  DropdownMenuItem,
  DropdownMenuTrigger,
} from '@/components/ui/dropdown-menu';

import { useState, useEffect, useCallback, useRef, useMemo } from 'react';
import useMoveThreadsTo from '@/hooks/driver/use-move-threads-to';
import { backgroundQueueAtom } from '@/store/backgroundQueue';
import type { ThreadDestination } from '@/lib/thread-actions';
import { useThread, useThreads } from '@/hooks/use-threads';
import { MailDisplaySkeleton } from './mail-skeleton';
import { Button } from '@/components/ui/button';
import { useStats } from '@/hooks/use-stats';
import ReplyCompose from './reply-composer';
import { markAsRead } from '@/actions/mail';
import { useTranslations } from 'next-intl';
import { cn, FOLDERS } from '@/lib/utils';
import MailDisplay from './mail-display';
import { ParsedMessage } from '@/types';
import { Inbox } from 'lucide-react';
import { useQueryState } from 'nuqs';
import { useAtom } from 'jotai';
import { toast } from 'sonner';

interface ThreadDisplayProps {
  threadParam?: any;
  onClose?: () => void;
  isMobile?: boolean;
  messages?: ParsedMessage[];
  id?: string;
}

export function ThreadDemo({ messages, isMobile }: ThreadDisplayProps) {
  const isFullscreen = false;
  return (
    <div
      className={cn(
        'flex flex-col',
        isFullscreen ? 'h-screen' : isMobile ? 'h-full' : 'h-[calc(100vh-2rem)]',
      )}
    >
      <div
        className={cn(
          'bg-offsetLight dark:bg-offsetDark relative flex flex-col overflow-hidden transition-all duration-300',
          isMobile ? 'h-full' : 'h-full',
          !isMobile && !isFullscreen && 'rounded-r-lg',
          isFullscreen ? 'fixed inset-0 z-50' : '',
        )}
      >
        <div className="flex min-h-0 flex-1 flex-col overflow-hidden">
          <ScrollArea className="flex-1" type="scroll">
            <div className="pb-4">
              {[...(messages || [])].reverse().map((message, index) => (
                <div
                  key={message.id}
                  className={cn(
                    'transition-all duration-200',
                    index > 0 && 'border-border border-t',
                  )}
                >
                  <MailDisplay
                    demo
                    emailData={message}
                    isFullscreen={isFullscreen}
                    isMuted={false}
                    isLoading={false}
                    index={index}
                  />
                </div>
              ))}
            </div>
          </ScrollArea>
        </div>
      </div>
    </div>
  );
}

function ThreadActionButton({
  icon: Icon,
  label,
  onClick,
  disabled = false,
  className,
}: {
  icon: React.ComponentType<React.ComponentPropsWithRef<any>> & {
    startAnimation?: () => void;
    stopAnimation?: () => void;
  };
  label: string;
  onClick?: () => void;
  disabled?: boolean;
  className?: string;
}) {
  const iconRef = useRef<any>(null);

  return (
    <TooltipProvider delayDuration={0}>
      <Tooltip>
        <TooltipTrigger asChild>
          <Button
            disabled={disabled}
            onClick={onClick}
            variant="ghost"
            className={cn('md:h-fit md:px-2', className)}
            onMouseEnter={() => iconRef.current?.startAnimation?.()}
            onMouseLeave={() => iconRef.current?.stopAnimation?.()}
          >
            <Icon ref={iconRef} className="dark:fill-iconDark fill-iconLight" />
            <span className="sr-only">{label}</span>
          </Button>
        </TooltipTrigger>
        {/* <TooltipContent>{label}</TooltipContent> */}
      </Tooltip>
    </TooltipProvider>
  );
}

export function ThreadDisplay({ isMobile, id }: ThreadDisplayProps) {
  const { data: emailData, isLoading, mutate: mutateThread } = useThread(id ?? null);
  const { mutate: mutateThreads } = useThreads();
  const [isFullscreen, setIsFullscreen] = useState(false);
  const [isStarred, setIsStarred] = useState(false);
  const t = useTranslations();
  const { mutate: mutateStats } = useStats();
  const { folder } = useParams<{ folder: string }>();
  const [threadId, setThreadId] = useQueryState('threadId');
  const [mode, setMode] = useQueryState('mode');
  const [activeReplyId, setActiveReplyId] = useQueryState('activeReplyId');
  const [, setDraftId] = useQueryState('draftId');
  const { resolvedTheme } = useTheme();
  const { mutate: moveThreadsTo } = useMoveThreadsTo();

  const {
    data: { threads: items = [] },
  } = useThreads();

  const handlePrevious = useCallback(() => {
    if (!id || !items.length) return;
    const currentIndex = items.findIndex((item) => item.id === id);
    if (currentIndex > 0) {
      const prevThread = items[currentIndex - 1];
      if (prevThread) {
        setThreadId(prevThread.id);
      }
    }
  }, [items, id, setThreadId]);

  const handleNext = useCallback(() => {
    if (!id || !items.length) return setThreadId(null);
    const currentIndex = items.findIndex((item) => item.id === id);
    if (currentIndex < items.length - 1) {
      const nextThread = items[currentIndex + 1];
      if (nextThread) {
        setThreadId(nextThread.id);
        setActiveReplyId(null);
      }
    }
  }, [items, id, setThreadId]);

  // Check if thread contains any images (excluding sender avatars)
  const hasImages = useMemo(() => {
    if (!emailData) return false;
    return emailData.messages.some((message) => {
      const hasAttachments = message.attachments?.some((attachment) =>
        attachment.mimeType?.startsWith('image/'),
      );
      const hasInlineImages =
        message.processedHtml?.includes('<img') &&
        !message.processedHtml.includes('data:image/svg+xml;base64'); // Exclude avatar SVGs
      return hasAttachments || hasInlineImages;
    });
  }, [emailData]);

  const hasMultipleParticipants =
    (emailData?.latest?.to?.length ?? 0) + (emailData?.latest?.cc?.length ?? 0) + 1 > 2;

  /**
   * Mark email as read if it's unread, if there are no unread emails, mark the current thread as read
   */
  useEffect(() => {
    if (!emailData || !id) return;
    const unreadEmails = emailData.messages.filter((e) => e.unread);
    console.log({
      totalReplies: emailData.totalReplies,
      unreadEmails: unreadEmails.length,
    });
    if (unreadEmails.length > 0) {
      const ids = [id, ...unreadEmails.map((e) => e.id)];
      markAsRead({ ids })
        .catch((error) => {
          console.error('Failed to mark email as read:', error);
          toast.error(t('common.mail.failedToMarkAsRead'));
        })
        .then(() => Promise.allSettled([mutateThread(), mutateStats()]));
    }
  }, [emailData, id]);

  const isInArchive = folder === FOLDERS.ARCHIVE;
  const isInSpam = folder === FOLDERS.SPAM;
  const isInBin = folder === FOLDERS.BIN;
  const handleClose = useCallback(() => {
    setThreadId(null);
    setMode(null);
    setActiveReplyId(null);
    setDraftId(null);
  }, [setThreadId, setMode]);

  const moveThreadTo = useCallback(
<<<<<<< HEAD
    (destination: ThreadDestination) => {
      if (threadId && destination) {
        moveThreadsTo([threadId], folder, destination);
      }
=======
    async (destination: ThreadDestination) => {
      if (!threadId) return;
      const promise = moveThreadsTo({
        threadIds: [threadId],
        currentFolder: folder,
        destination,
      });
      setBackgroundQueue({ type: 'add', threadId: `thread:${threadId}` });
      handleNext();

      toast.success(
        destination === 'inbox'
          ? t('common.actions.movedToInbox')
          : destination === 'spam'
            ? t('common.actions.movedToSpam')
            : destination === 'bin'
              ? t('common.actions.movedToBin')
              : t('common.actions.archived'),
      );
      toast.promise(promise, {
        error: t('common.actions.failedToMove'),
        finally: async () => {
          await Promise.all([mutateStats(), mutateThreads()]);
          //   setBackgroundQueue({ type: 'delete', threadId: `thread:${threadId}` });
        },
      });
>>>>>>> 7ec55f3b
    },
    [threadId, folder],
  );

  // Add handleToggleStar function
  const handleToggleStar = useCallback(async () => {
    if (!emailData || !threadId) return;

    const newStarredState = !isStarred;
    setIsStarred(newStarredState);
    if (newStarredState) {
      toast.success(t('common.actions.addedToFavorites'));
    } else {
      toast.success(t('common.actions.removedFromFavorites'));
    }
    mutateThreads();
  }, [emailData, threadId, isStarred, mutateThreads, t]);

  // Set initial star state based on email data
  useEffect(() => {
    if (emailData?.latest?.tags) {
      // Check if any tag has the name 'STARRED'
      setIsStarred(emailData.latest.tags.some((tag) => tag.name === 'STARRED'));
    }
  }, [emailData?.latest?.tags]);

  useEffect(() => {
    const handleEsc = (event: KeyboardEvent) => {
      if (event.key === 'Escape') {
        handleClose();
      }
    };
    window.addEventListener('keydown', handleEsc);
    return () => window.removeEventListener('keydown', handleEsc);
  }, [handleClose]);

  // When mode changes, set the active reply to the latest message
  useEffect(() => {
    // Only clear the active reply when mode is cleared
    // This prevents overriding the specifically selected message
    if (!mode) {
      setActiveReplyId(null);
    }
  }, [mode]);

  // Scroll to the active reply composer when it's opened
  useEffect(() => {
    if (mode && activeReplyId) {
      setTimeout(() => {
        const replyElement = document.getElementById(`reply-composer-${activeReplyId}`);
        if (replyElement) {
          replyElement.scrollIntoView({ behavior: 'smooth', block: 'center' });
        }
      }, 100); // Short delay to ensure the component is rendered
    }
  }, [mode, activeReplyId]);

  return (
    <div
      className={cn(
        'flex flex-col',
        isFullscreen ? 'h-screen' : isMobile ? 'h-full' : 'h-[calc(100dvh-19px)] rounded-xl',
      )}
    >
      <div
        className={cn(
          'bg-panelLight dark:bg-panelDark relative flex flex-col overflow-hidden rounded-xl transition-all duration-300',
          isMobile ? 'h-full' : 'h-full',
          !isMobile && !isFullscreen && 'rounded-r-lg',
          isFullscreen ? 'fixed inset-0 z-50' : '',
        )}
      >
        <div></div>
        {!id ? (
          <div className="flex h-full items-center justify-center">
            <div className="flex flex-col items-center justify-center gap-2 text-center">
              <Image
                src={resolvedTheme === 'dark' ? '/empty-state.svg' : '/empty-state-light.svg'}
                alt="Empty Thread"
                width={200}
                height={200}
              />
              <div className="mt-5">
                <p className="text-lg">It's empty here</p>
                <p className="text-md text-[#6D6D6D] dark:text-white/50">
                  Choose an email to view details
                </p>
              </div>
            </div>
          </div>
        ) : !emailData || isLoading ? (
          <div className="flex min-h-0 flex-1 flex-col overflow-hidden">
            <ScrollArea className="h-full flex-1" type="auto">
              <div className="pb-4">
                <MailDisplaySkeleton isFullscreen={isFullscreen} />
              </div>
            </ScrollArea>
          </div>
        ) : (
          <>
<<<<<<< HEAD
            <div className="flex flex-shrink-0 items-center border-b border-[#E7E7E7] px-1 pb-1 md:px-3 md:pb-[11px] md:pt-[12px] dark:border-[#252525]">
=======
            <div
              className={cn(
                'flex flex-shrink-0 items-center border-b border-[#E7E7E7] px-1 pb-1 md:px-3 md:pb-[11px] md:pt-[12px] dark:border-[#252525]',
                isMobile && 'bg-panelLight dark:bg-panelDark sticky top-0 z-10 mt-2',
              )}
            >
>>>>>>> 7ec55f3b
              <div className="flex flex-1 items-center gap-2">
                <TooltipProvider delayDuration={0}>
                  <Tooltip>
                    <TooltipTrigger asChild>
                      <button
                        onClick={handleClose}
                        className="inline-flex h-7 w-7 items-center justify-center gap-1 overflow-hidden rounded-md hover:bg-white md:hidden dark:hover:bg-[#313131]"
                      >
                        <X className="fill-iconLight dark:fill-iconDark h-3.5 w-3.5" />
                      </button>
                    </TooltipTrigger>
                    <TooltipContent side="bottom" className="bg-white dark:bg-[#313131]">
                      {t('common.actions.close')}
                    </TooltipContent>
                  </Tooltip>
                </TooltipProvider>
                <ThreadActionButton
                  icon={X}
                  label={t('common.actions.close')}
                  onClick={handleClose}
                  className="hidden md:flex"
                />
                {/* <ThreadSubject subject={emailData.latest?.subject} /> */}
                <div className="dark:bg-iconDark/20 relative h-3 w-0.5 rounded-full bg-[#E7E7E7]" />{' '}
                <div className="flex items-center gap-1">
                  <TooltipProvider delayDuration={0}>
                    <Tooltip>
                      <TooltipTrigger asChild>
                        <button
                          onClick={handlePrevious}
                          className="inline-flex h-7 w-7 items-center justify-center gap-1 overflow-hidden rounded-md hover:bg-white md:hidden dark:hover:bg-[#313131]"
                        >
                          <ChevronLeft className="fill-iconLight dark:fill-iconDark h-3.5 w-3.5" />
                        </button>
                      </TooltipTrigger>
                      <TooltipContent side="bottom" className="bg-white dark:bg-[#313131]">
                        Previous email
                      </TooltipContent>
                    </Tooltip>
                  </TooltipProvider>
                  <ThreadActionButton
                    icon={ChevronLeft}
                    label="Previous email"
                    onClick={handlePrevious}
                    className="hidden md:flex"
                  />
                  <TooltipProvider delayDuration={0}>
                    <Tooltip>
                      <TooltipTrigger asChild>
                        <button
                          onClick={handleNext}
                          className="inline-flex h-7 w-7 items-center justify-center gap-1 overflow-hidden rounded-md hover:bg-white md:hidden dark:hover:bg-[#313131]"
                        >
                          <ChevronRight className="fill-iconLight dark:fill-iconDark h-3.5 w-3.5" />
                        </button>
                      </TooltipTrigger>
                      <TooltipContent side="bottom" className="bg-white dark:bg-[#313131]">
                        Next email
                      </TooltipContent>
                    </Tooltip>
                  </TooltipProvider>
                  <ThreadActionButton
                    icon={ChevronRight}
                    label="Next email"
                    onClick={handleNext}
                    className="hidden md:flex"
                  />
                </div>
              </div>
              <div className="flex items-center gap-2">
                <TooltipProvider delayDuration={0}>
                  <Tooltip>
                    <TooltipTrigger asChild>
                      <button
                        onClick={handleToggleStar}
                        className="inline-flex h-7 w-7 items-center justify-center gap-1 overflow-hidden rounded-md bg-white dark:bg-[#313131]"
                      >
                        <Star
                          className={cn(
                            'ml-[2px] mt-[2.4px] h-5 w-5',
                            isStarred
                              ? 'fill-yellow-400 stroke-yellow-400'
                              : 'fill-transparent stroke-[#9D9D9D] dark:stroke-[#9D9D9D]',
                          )}
                        />
                      </button>
                    </TooltipTrigger>
                    <TooltipContent side="bottom" className="bg-white dark:bg-[#313131]">
                      {isStarred
                        ? t('common.threadDisplay.unstar')
                        : t('common.threadDisplay.star')}
                    </TooltipContent>
                  </Tooltip>
                </TooltipProvider>
                <TooltipProvider delayDuration={0}>
                  <Tooltip>
                    <TooltipTrigger asChild>
                      <button
                        onClick={() => moveThreadTo('archive')}
                        className="inline-flex h-7 w-7 items-center justify-center gap-1 overflow-hidden rounded-md bg-white dark:bg-[#313131]"
                      >
                        <Archive className="fill-iconLight dark:fill-iconDark" />
                      </button>
                    </TooltipTrigger>
                    <TooltipContent side="bottom" className="bg-white dark:bg-[#313131]">
                      {t('common.threadDisplay.archive')}
                    </TooltipContent>
                  </Tooltip>
                </TooltipProvider>

                <TooltipProvider delayDuration={0}>
                  <Tooltip>
                    <TooltipTrigger asChild>
                      <button
                        onClick={() => moveThreadTo('bin')}
                        className="inline-flex h-7 w-7 items-center justify-center gap-1 overflow-hidden rounded-md border border-[#FCCDD5] bg-[#FDE4E9] dark:border-[#6E2532] dark:bg-[#411D23]"
                      >
                        <Trash className="fill-[#F43F5E]" />
                      </button>
                    </TooltipTrigger>
                    <TooltipContent side="bottom" className="bg-white dark:bg-[#313131]">
                      {t('common.mail.moveToBin')}
                    </TooltipContent>
                  </Tooltip>
                </TooltipProvider>

                <DropdownMenu>
                  <DropdownMenuTrigger asChild>
                    <button className="inline-flex h-7 w-7 items-center justify-center gap-1 overflow-hidden rounded-md bg-white dark:bg-[#313131]">
                      <ThreeDots className="fill-iconLight dark:fill-iconDark" />
                    </button>
                  </DropdownMenuTrigger>
                  <DropdownMenuContent align="end" className="bg-white dark:bg-[#313131]">
                    {/* {threadId && (
                      <DropdownMenuItem onSelect={(e) => e.preventDefault()}>
                        <StickyNote className="mr-2 h-4 w-4" />
                        <span>{t('common.notes.title')}</span>
                        <div className="absolute right-0 top-0" onClick={(e) => e.stopPropagation()}>
                          <NotesPanel threadId={threadId} />
                        </div>
                      </DropdownMenuItem>
                    )} */}
                    {/* <DropdownMenuItem onClick={() => setIsFullscreen(!isFullscreen)}>
                      <Expand className="fill-iconLight dark:fill-iconDark mr-2" />
                      <span>
                        {isFullscreen
                          ? t('common.threadDisplay.exitFullscreen')
                          : t('common.threadDisplay.enterFullscreen')}
                      </span>
                    </DropdownMenuItem> */}

                    {isInSpam || isInArchive || isInBin ? (
                      <DropdownMenuItem onClick={() => moveThreadTo('inbox')}>
                        <Inbox className="mr-2 h-4 w-4" />
                        <span>{t('common.mail.moveToInbox')}</span>
                      </DropdownMenuItem>
                    ) : (
                      <>
                        <DropdownMenuItem onClick={() => moveThreadTo('spam')}>
                          <ArchiveX className="fill-iconLight dark:fill-iconDark mr-2" />
                          <span>{t('common.threadDisplay.moveToSpam')}</span>
                        </DropdownMenuItem>
                      </>
                    )}
                  </DropdownMenuContent>
                </DropdownMenu>
              </div>
            </div>
            <div className={cn('flex min-h-0 flex-1 flex-col', isMobile && 'h-full')}>
              <ScrollArea
                className={cn('flex-1', isMobile ? 'h-[calc(100%-1px)]' : 'h-full')}
                type="auto"
              >
                <div className="pb-4">
                  {(emailData.messages || []).map((message, index) => (
                    <div
                      key={message.id}
                      className={cn(
                        'transition-all duration-200',
                        index > 0 && 'border-border border-t',
                        mode && activeReplyId === message.id && '',
                      )}
                    >
                      <MailDisplay
                        emailData={message}
                        isFullscreen={isFullscreen}
                        isMuted={false}
                        isLoading={false}
                        index={index}
                        totalEmails={emailData?.totalReplies}
                      />
                      {mode && activeReplyId === message.id && (
                        <div className="px-4 py-2" id={`reply-composer-${message.id}`}>
                          <ReplyCompose messageId={message.id} />
                        </div>
                      )}
                    </div>
                  ))}
                </div>
              </ScrollArea>
            </div>
          </>
        )}
      </div>
    </div>
  );
}<|MERGE_RESOLUTION|>--- conflicted
+++ resolved
@@ -226,39 +226,10 @@
   }, [setThreadId, setMode]);
 
   const moveThreadTo = useCallback(
-<<<<<<< HEAD
     (destination: ThreadDestination) => {
       if (threadId && destination) {
         moveThreadsTo([threadId], folder, destination);
       }
-=======
-    async (destination: ThreadDestination) => {
-      if (!threadId) return;
-      const promise = moveThreadsTo({
-        threadIds: [threadId],
-        currentFolder: folder,
-        destination,
-      });
-      setBackgroundQueue({ type: 'add', threadId: `thread:${threadId}` });
-      handleNext();
-
-      toast.success(
-        destination === 'inbox'
-          ? t('common.actions.movedToInbox')
-          : destination === 'spam'
-            ? t('common.actions.movedToSpam')
-            : destination === 'bin'
-              ? t('common.actions.movedToBin')
-              : t('common.actions.archived'),
-      );
-      toast.promise(promise, {
-        error: t('common.actions.failedToMove'),
-        finally: async () => {
-          await Promise.all([mutateStats(), mutateThreads()]);
-          //   setBackgroundQueue({ type: 'delete', threadId: `thread:${threadId}` });
-        },
-      });
->>>>>>> 7ec55f3b
     },
     [threadId, folder],
   );
@@ -359,16 +330,12 @@
           </div>
         ) : (
           <>
-<<<<<<< HEAD
-            <div className="flex flex-shrink-0 items-center border-b border-[#E7E7E7] px-1 pb-1 md:px-3 md:pb-[11px] md:pt-[12px] dark:border-[#252525]">
-=======
             <div
               className={cn(
                 'flex flex-shrink-0 items-center border-b border-[#E7E7E7] px-1 pb-1 md:px-3 md:pb-[11px] md:pt-[12px] dark:border-[#252525]',
                 isMobile && 'bg-panelLight dark:bg-panelDark sticky top-0 z-10 mt-2',
               )}
             >
->>>>>>> 7ec55f3b
               <div className="flex flex-1 items-center gap-2">
                 <TooltipProvider delayDuration={0}>
                   <Tooltip>
