--- conflicted
+++ resolved
@@ -1,9 +1,5 @@
 'use client';
 
-<<<<<<< HEAD
-import { ResizablePanel, ResizablePanelGroup } from '@/components/ui/resizable';
-=======
->>>>>>> e490026a
 import { SidebarToggle } from '@/components/ui/sidebar-toggle';
 import { AppSidebar } from '@/components/ui/app-sidebar';
 import { ScrollArea } from '@/components/ui/scroll-area';
@@ -12,29 +8,6 @@
   return (
     <div className="flex h-full w-full">
       <AppSidebar className="hidden lg:flex" />
-<<<<<<< HEAD
-      <div className="flex-1 bg-white md:py-3 md:pr-2 dark:bg-black">
-        <ResizablePanelGroup
-          direction="horizontal"
-          autoSaveId="settings-panel-layout"
-          className="rounded-inherit h-full gap-1.5 overflow-hidden"
-        >
-          <ResizablePanel
-            className="border-none !bg-transparent"
-            defaultSize={isMobile ? 100 : 35}
-            minSize={isMobile ? 100 : 35}
-          >
-            <div className="md:shadow-s bg-offsetLight dark:bg-offsetDark flex h-full flex-col overflow-y-auto shadow-inner md:rounded-2xl md:border">
-              <div className="sticky top-0 z-10 flex items-center justify-between gap-1.5 border-b p-2">
-                <SidebarToggle className="h-fit px-2" />
-              </div>
-              <ScrollArea className="h-[calc(100dvh-56px)] p-2 pt-0 md:h-[calc(100dvh-(8px+8px+14px+44px))]">
-                <div className="p-2 md:p-3 md:pt-5">{children}</div>
-              </ScrollArea>
-            </div>
-          </ResizablePanel>
-        </ResizablePanelGroup>
-=======
       <div className="w-full flex-1 bg-white md:py-3 md:pr-2 dark:bg-black">
         <div className="md:shadow-s bg-offsetLight dark:bg-offsetDark flex h-full flex-col overflow-y-auto shadow-inner md:rounded-2xl md:border">
           <div className="sticky top-0 z-10 flex items-center justify-between gap-1.5 border-b p-2">
@@ -44,7 +17,6 @@
             <div className="p-2 md:p-3 md:pt-5">{children}</div>
           </ScrollArea>
         </div>
->>>>>>> e490026a
       </div>
     </div>
   );
