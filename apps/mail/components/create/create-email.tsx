--- conflicted
+++ resolved
@@ -106,11 +106,7 @@
     isDragging: false,
   });
 
-<<<<<<< HEAD
   const { toInput, subjectInput, attachments, resetEditorKey, isAISidebarOpen, isDragging } = state;
-=======
-  const { toInput, toEmails, subjectInput, attachments, resetEditorKey, isAISidebarOpen } = state;
->>>>>>> 39ea6261
 
   const [messageContent, setMessageContent] = useQueryState("body", {
     defaultValue: "",
