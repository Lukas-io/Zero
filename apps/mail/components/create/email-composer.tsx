--- conflicted
+++ resolved
@@ -1,5 +1,6 @@
 import {
   CurvedArrow,
+  Lightning,
   MediumStack,
   ShortStack,
   LongStack,
@@ -595,53 +596,6 @@
                 </div>
               </button>
 
-<<<<<<< HEAD
-              <div className="relative">
-                <AnimatePresence>
-                  {aiGeneratedMessage !== null ? (
-                    <ContentPreview
-                      content={aiGeneratedMessage}
-                      onAccept={() => {
-                        editor.commands.setContent({
-                          type: 'doc',
-                          content: aiGeneratedMessage.split(/\r?\n/).map((line) => {
-                            return {
-                              type: 'paragraph',
-                              content:
-                                line.trim().length === 0 ? [] : [{ type: 'text', text: line }],
-                            };
-                          }),
-                        });
-                        setAiGeneratedMessage(null);
-                      }}
-                      onReject={() => {
-                        setAiGeneratedMessage(null);
-                      }}
-                    />
-                  ) : null}
-                </AnimatePresence>
-                <button
-                  className="flex h-7 cursor-pointer items-center justify-center gap-1.5 overflow-hidden rounded-md border border-[#8B5CF6] pl-1.5 pr-2 dark:bg-[#252525]"
-                  onClick={async () => {
-                    setAiGeneratedMessage(null);
-                    await handleAiGenerate(); // TODO: Set conversation here for replies
-                  }}
-                  type="button"
-                  disabled={isLoading}
-                >
-                  <div className="flex items-center justify-center gap-2.5 pl-0.5">
-                    <div className="flex h-5 items-center justify-center gap-1 rounded-sm">
-                      <Sparkles className="h-3.5 w-3.5 fill-black dark:fill-white" />
-                    </div>
-                    <div className="text-center text-sm leading-none text-black dark:text-white">
-                      Generate
-                    </div>
-                  </div>
-                </button>
-              </div>
-
-=======
->>>>>>> 36b3675c
               <button
                 className="flex h-7 items-center gap-0.5 overflow-hidden rounded-md border bg-white/5 px-1.5 shadow-sm hover:bg-white/10 dark:border-none"
                 onClick={() => fileInputRef.current?.click()}
@@ -707,9 +661,36 @@
           </div>
 
           <div className="flex items-start justify-start gap-2">
+            <div className="relative">
+              <AnimatePresence>
+                {aiGeneratedMessage !== null ? (
+                  <ContentPreview
+                    content={aiGeneratedMessage}
+                    onAccept={() => {
+                      editor.commands.setContent({
+                        type: 'doc',
+                        content: aiGeneratedMessage.split(/\r?\n/).map((line) => {
+                          return {
+                            type: 'paragraph',
+                            content:
+                              line.trim().length === 0 ? [] : [{ type: 'text', text: line }],
+                          };
+                        }),
+                      });
+                      setAiGeneratedMessage(null);
+                    }}
+                    onReject={() => {
+                      setAiGeneratedMessage(null);
+                    }}
+                  />
+                ) : null}
+              </AnimatePresence>
             <button
               className="flex h-7 cursor-pointer items-center justify-center gap-1.5 overflow-hidden rounded-md border border-[#8B5CF6] pl-1.5 pr-2 dark:bg-[#252525]"
-              onClick={handleGenerateReply}
+              onClick={async () => {
+                setAiGeneratedMessage(null);
+                await handleAiGenerate(); // TODO: Set conversation here for replies
+              }}
               disabled={isLoading || !toEmails.length || !subjectInput.trim()}
             >
               <div className="flex items-center justify-center gap-2.5 pl-0.5">
@@ -721,6 +702,7 @@
                 </div>
               </div>
             </button>
+            </div>
             <button className="flex h-7 items-center gap-0.5 overflow-hidden rounded-md bg-white/5 px-1.5 shadow-sm hover:bg-white/10">
               <Smile className="h-3 w-3 fill-[#9A9A9A]" />
               <span className="px-0.5 text-sm">Casual</span>
