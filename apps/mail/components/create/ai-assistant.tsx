import { Sparkles, X, Check, RefreshCw } from 'lucide-react';
import { motion, AnimatePresence } from 'framer-motion';
import { generateAIEmailBody, generateAISubject } from '@/actions/ai';
import { useState, useEffect, useRef } from 'react';
import { generateConversationId } from '@/lib/utils';
import { useIsMobile } from '@/hooks/use-mobile';
import { Button } from '@/components/ui/button';
import { useSession } from '@/lib/auth-client';
import { Input } from '@/components/ui/input';
import { type JSONContent } from 'novel';
import { toast } from 'sonner';
import posthog from 'posthog-js';

// Types
interface AIAssistantProps {
  currentContent: string;
  subject: string;
  recipients: string[];
  userContext: {
    name?: string;
    email?: string;
  };
  onSuggestion?: (suggestion: { content: string; subject?: string; } | null) => void;
}

type MessageType = 'email' | 'question' | 'system';
type MessageRole = 'user' | 'assistant' | 'system';

interface Message {
  role: MessageRole;
  content: string;
  type: MessageType;
  timestamp: number;
}

// Animation variants
const animations = {
  container: {
    initial: { width: 32, opacity: 0 },
    animate: (width: number) => ({
      width: width < 640 ? '200px' : '400px',
      opacity: 1,
      transition: {
        width: { type: 'spring', stiffness: 250, damping: 35 },
        opacity: { duration: 0.4 },
      },
    }),
    exit: {
      width: 32,
      opacity: 0,
      transition: {
        width: { type: 'spring', stiffness: 250, damping: 35 },
        opacity: { duration: 0.4 },
      },
    },
  },
  content: {
    initial: { opacity: 0 },
    animate: { opacity: 1, transition: { delay: 0.15, duration: 0.4 } },
    exit: { opacity: 0, transition: { duration: 0.3 } },
  },
  input: {
    initial: { y: 10, opacity: 0 },
    animate: { y: 0, opacity: 1, transition: { delay: 0.3, duration: 0.4 } },
    exit: { y: 10, opacity: 0, transition: { duration: 0.3 } },
  },
  button: {
    initial: { opacity: 0, scale: 0.8 },
    animate: { opacity: 1, scale: 1, transition: { delay: 0.4, duration: 0.3 } },
    exit: { opacity: 0, scale: 0.8, transition: { duration: 0.2 } },
  },
  card: {
    initial: { opacity: 0, y: 10, scale: 0.95 },
    animate: { opacity: 1, y: -10, scale: 1, transition: { duration: 0.3 } },
    exit: { opacity: 0, y: 10, scale: 0.95, transition: { duration: 0.2 } },
  },
};

// LoadingSpinner component
const LoadingSpinner = () => (
  <motion.div
    animate={{ rotate: 360 }}
    transition={{ repeat: Infinity, duration: 1, ease: 'linear' }}
    className="mr-1 h-5 w-5 text-black dark:text-white"
  >
    <svg
      xmlns="http://www.w3.org/2000/svg"
      width="100%"
      height="100%"
      viewBox="0 0 24 24"
      fill="none"
      stroke="currentColor"
      strokeWidth="2"
      strokeLinecap="round"
      strokeLinejoin="round"
    >
      <path d="M21 12a9 9 0 1 1-6.219-8.56" />
    </svg>
  </motion.div>
);

// ContentPreview component
const ContentPreview = ({ content, animations }: { content: string; animations: any }) => (
  <motion.div
    variants={animations.card}
    initial="initial"
    animate="animate"
    exit="exit"
    className="absolute bottom-full left-0 z-30 w-[400px] overflow-hidden rounded-xl border bg-white shadow-md dark:bg-black"
  >
    <div className="p-3">
      <div className="max-h-60 min-h-[150px] overflow-y-auto rounded-md p-1 text-sm">
        <div className="whitespace-pre-wrap">{content}</div>
      </div>
    </div>
  </motion.div>
);

// ActionButtons component
const ActionButtons = ({
  isLoading,
  onClose,
  onRefresh,
  onSubmit,
  onAccept,
  hasContent,
  hasPrompt,
  animations,
}: {
  isLoading: boolean;
  onClose: (e: React.MouseEvent) => void;
  onRefresh: () => void;
  onSubmit: (e?: React.MouseEvent) => Promise<void>;
  onAccept: () => void;
  hasContent: boolean;
  hasPrompt: boolean;
  animations: any;
}) => (
  <motion.div variants={animations.button} className="ml-1 flex items-center gap-1 pr-1">
    {isLoading ? (
      <LoadingSpinner />
    ) : (
      <>
        <Button
          size="sm"
          variant="ghost"
          onClick={onClose}
          className="h-6 w-6 rounded-full bg-transparent p-0 text-black hover:bg-transparent dark:text-white"
        >
          <X className="h-3 w-3" />
        </Button>
        <Button
          size="sm"
          variant="ghost"
          onClick={onRefresh}
          className="h-6 w-6 rounded-full bg-transparent p-0 text-black hover:bg-transparent dark:text-white"
          title="Regenerate response"
        >
          <RefreshCw className="h-3 w-3" />
        </Button>
        {hasContent ? (
          <Button
            size="sm"
            variant="ghost"
            onClick={onAccept}
            className="h-6 w-6 rounded-full bg-transparent p-0 text-black hover:bg-transparent dark:text-white"
            title="Apply AI content"
          >
            <Check className="h-3 w-3" />
          </Button>
        ) : (
          <Button
            size="sm"
            onClick={onSubmit}
            className="h-6 w-6 rounded-full bg-transparent p-0 text-black hover:bg-transparent dark:text-white"
            disabled={!hasPrompt || isLoading}
          >
            <Check className="h-3 w-3" />
          </Button>
        )}
      </>
    )}
  </motion.div>
);

// Main component
export function AIAssistant({
  currentContent,
  subject,
  recipients,
  userContext,
  onSuggestion
}: AIAssistantProps) {
  // State
  const [isExpanded, setIsExpanded] = useState(false);
  const [prompt, setPrompt] = useState('');
  const [isLoading, setIsLoading] = useState(false);
  const [generatedBody, setGeneratedBody] = useState<{
    content: string;
    jsonContent: JSONContent;
  } | null>(null);
  const [generatedSubject, setGeneratedSubject] = useState<string | undefined>(undefined);
  const [showActions, setShowActions] = useState(false);
  const [messages, setMessages] = useState<Message[]>([]);
  const [isAskingQuestion, setIsAskingQuestion] = useState(false);
  const [errorOccurred, setErrorOccurred] = useState(false);

  // Generate conversation ID immediately without useEffect
  const conversationId = generateConversationId();

  // Refs
  const inputRef = useRef<HTMLInputElement>(null);
  const errorFlagRef = useRef(false);

  // Hooks
  const isMobile = useIsMobile();
  const { data: session } = useSession();

  // User context using activeConnection from session
  const activeConnection = session?.activeConnection;
  const userName = userContext?.name || activeConnection?.name || session?.user.name || '';
  const userEmail = userContext?.email || activeConnection?.email || session?.user.email || '';

  // Focus input when expanded
  useEffect(() => {
    if (isExpanded && inputRef.current) {
      setTimeout(() => inputRef.current?.focus(), 300);
    }
  }, [isExpanded]);

  // Add a message to the conversation
  const addMessage = (role: MessageRole, content: string, type: MessageType) => {
    setMessages((prev) => [...prev, { role, content, type, timestamp: Date.now() }]);
  };

  // Reset states
  const resetStates = (includeExpanded = true) => {
    setPrompt('');
    setGeneratedBody(null);
    setGeneratedSubject(undefined);
    setShowActions(false);
    setIsAskingQuestion(false);
    setErrorOccurred(false);
    if (includeExpanded) setIsExpanded(false);
  };

  // Handle chat with AI button
  const handleChatWithAI = () => {
    setIsExpanded(!isExpanded);

    if (!isExpanded && messages.length === 0) {
      addMessage(
        'system',
        'Try asking me to write an email for you. For example:\n• Write a professional email to John about the project update\n• Draft a thank you email to Sarah for her help\n• Create a meeting invitation for the team',
        'system',
      );
    }
  };

  // Handle submit
  const handleSubmit = async (e?: React.MouseEvent, overridePrompt?: string): Promise<void> => {
    e?.stopPropagation();
    const promptToUse = overridePrompt || prompt;
    if (!promptToUse.trim() || isLoading) return;

    try {
      setIsLoading(true);
      setErrorOccurred(false);
      errorFlagRef.current = false;

      posthog.capture('Create Email AI Assistant Submit');
      addMessage('user', promptToUse, 'question');

      setIsAskingQuestion(false);
      setShowActions(false);
      setGeneratedBody(null);
      setGeneratedSubject(undefined);

      // --- Step 1: Generate Body ---
      console.log('AI Assistant: Requesting email body...');
      const bodyResult = await generateAIEmailBody({
        prompt: promptToUse,
        currentContent: generatedBody?.content || currentContent,
        subject,
        to: recipients,
        conversationId,
        userContext: { name: userName, email: userEmail },
      });
      console.log('AI Assistant: Received Body Result:', JSON.stringify(bodyResult));

      if (bodyResult.type === 'system') {
        addMessage('system', bodyResult.content, 'system');
        toast.error(bodyResult.content || "Failed to generate email body.");
        setErrorOccurred(true);
        setPrompt('');
        throw new Error("Body generation failed with system message.");
      } else if (bodyResult.type === 'question') {
        setIsAskingQuestion(true);
        addMessage('assistant', bodyResult.content, 'question');
        setPrompt('');
        return; // Stop processing, wait for user answer
      }

      // Store the generated body
      setGeneratedBody({
        content: bodyResult.content,
        jsonContent: bodyResult.jsonContent,
      });

      let finalSubject: string | undefined = undefined;

      // --- Step 2: Generate Subject ---
      if (bodyResult.content && bodyResult.content.trim() !== '') {
        console.log('AI Assistant: Requesting email subject...');
        const subjectResult = await generateAISubject({ body: bodyResult.content });
        console.log('AI Assistant: Received Subject Result:', subjectResult);
        
        if (subjectResult && subjectResult.trim() !== '') {
          finalSubject = subjectResult;
          setGeneratedSubject(finalSubject);
          addMessage('assistant', `Subject: ${finalSubject}\n\n${bodyResult.content}`, 'email');
        } else {
          console.warn('AI Assistant: Subject generation failed or returned empty.');
          addMessage('assistant', bodyResult.content, 'email');
          toast.warning("Generated email body, but failed to generate subject.");
        }
      } else {
        console.warn('AI Assistant: Body generation returned empty content.');
        addMessage('system', "AI generated an empty email body.", 'system');
        setErrorOccurred(true);
        throw new Error("Body generation resulted in empty content.");
      }
      
      setShowActions(true);
      setPrompt('');

    } catch (error) {
      if (!(error instanceof Error && (error.message.includes("Body generation failed") || error.message.includes("Body generation resulted")))) {
        console.error('AI Assistant Error (handleSubmit):', error);
        const errorMessage = error instanceof Error ? error.message : 'Failed to generate email content. Please try again.';
        toast.error(errorMessage);
        addMessage('system', errorMessage, 'system');
      }
      setErrorOccurred(true);
      errorFlagRef.current = true;
    } finally {
      setIsLoading(false);
      // Use a local flag to track errors deterministically
      const hadError = isAskingQuestion ? false : !!errorFlagRef.current;
      setIsExpanded(!hadError);
    }
  };

  // Handle accept
  const handleAccept = () => {
<<<<<<< HEAD
    if (generatedContent && onSuggestion) {
      // Extract the actual content from the JSON structure
      const actualContent = generatedContent.content;

      // First update subject if available
      if (suggestedSubject) {
        // Pass both the JSON content for the editor and the plaintext content for validation
        onSuggestion({
          content: actualContent,
          subject: suggestedSubject
        });
      } else {
        onSuggestion({
          content: actualContent
        });
      }
=======
    if (generatedBody && onContentGenerated) {
      onContentGenerated(generatedBody.jsonContent, generatedSubject);
>>>>>>> 797a8cd8

      // Keep posthog event from staging merge
      posthog.capture('Create Email AI Assistant Accept');

      addMessage('system', 'Email content applied successfully.', 'system');
      resetStates();
      toast.success('AI content applied to your email');
    }
  };

  // Handle reject
  const handleReject = () => {
    addMessage('system', 'Email content rejected.', 'system');
    resetStates();
    toast.info('AI content rejected');
  };

  // Handle refresh
  const handleRefresh = async () => {
    // Re-trigger handleSubmit using the last user message
    const lastUserMessage = [...messages].reverse().find((item) => item.role === 'user');
    if (lastUserMessage && !isLoading) {
      const refreshedPrompt = lastUserMessage.content;
      setPrompt(refreshedPrompt);
      await handleSubmit(undefined, refreshedPrompt);
    } else if (prompt.trim() && !isLoading) {
      // If there's text in the input but no history, submit that
      await handleSubmit();
    }
  };

  // Handle close
  const handleClose = (e: React.MouseEvent) => {
    e.stopPropagation();
    resetStates();
  };

  // Handle keydown
  const handleKeyDown = (e: React.KeyboardEvent) => {
    if (e.key === 'Enter' && !e.shiftKey) {
      e.preventDefault();
      handleSubmit();
    }
    if (e.key === 'Escape') {
      resetStates();
    }
  };

  return (
    <div className="flex justify-start">
      <div
        className="relative inline-block"
        style={{
          width: isExpanded ? (isMobile ? '200px' : '400px') : '32px', // Responsive width
          height: '32px',
          minHeight: '32px',
          maxWidth: '100vw', // Prevent extending beyond viewport
          overflow: 'visible', // Allow content to overflow
        }}
      >
        {/* Floating card for generated content */}
        <AnimatePresence>
          {showActions && generatedBody && (
            <ContentPreview content={generatedBody.content} animations={animations} />
          )}
        </AnimatePresence>

        {/* Fixed position Sparkles icon */}
        <div className="pointer-events-none absolute left-0.5 top-0.5 z-20 flex h-8 w-8 items-center justify-center">
          <Sparkles className="h-4 w-4 text-black dark:text-white" />
        </div>

        {/* Button */}
        <button
          onClick={handleChatWithAI}
          className="hover:bg-accent absolute left-0 top-0 flex h-9 w-9 items-center justify-center rounded-full border bg-white shadow-sm transition-colors dark:bg-black"
          title="Ask AI Assistant"
        />

        {/* Expanded state */}
        <AnimatePresence mode="wait">
          {isExpanded && (
            <motion.div
              variants={animations.container}
              custom={isMobile ? 400 : 800}
              initial="initial"
              animate="animate"
              exit="exit"
              className="absolute left-0 top-0 z-10 flex h-9 w-9 items-center overflow-hidden rounded-full border bg-white shadow-sm dark:bg-black"
              onClick={(e) => e.stopPropagation()}
              style={{ transformOrigin: 'left center' }}
            >
              {/* Empty space for the fixed icon */}
              <div className="h-8 w-8 flex-shrink-0"></div>

              {/* Expanding content */}
              <motion.div variants={animations.content} className="flex-grow overflow-hidden">
                <motion.div variants={animations.input}>
                  <Input
                    ref={inputRef}
                    value={prompt}
                    onChange={(e) => setPrompt(e.target.value)}
                    onKeyDown={handleKeyDown}
                    placeholder="Ask AI to write an email..."
                    className="h-8 flex-grow border-0 bg-white px-0 text-sm focus-visible:ring-0 focus-visible:ring-offset-0 dark:bg-black"
                    disabled={isLoading}
                  />
                </motion.div>
              </motion.div>

              {/* Action buttons */}
              <ActionButtons
                isLoading={isLoading}
                onClose={handleClose}
                onRefresh={handleRefresh}
                onSubmit={handleSubmit}
                onAccept={handleAccept}
                hasContent={!!generatedBody && !errorOccurred}
                hasPrompt={!!prompt.trim()}
                animations={animations}
              />
            </motion.div>
          )}
        </AnimatePresence>
      </div>
    </div>
  );
}<|MERGE_RESOLUTION|>--- conflicted
+++ resolved
@@ -353,27 +353,8 @@
 
   // Handle accept
   const handleAccept = () => {
-<<<<<<< HEAD
-    if (generatedContent && onSuggestion) {
-      // Extract the actual content from the JSON structure
-      const actualContent = generatedContent.content;
-
-      // First update subject if available
-      if (suggestedSubject) {
-        // Pass both the JSON content for the editor and the plaintext content for validation
-        onSuggestion({
-          content: actualContent,
-          subject: suggestedSubject
-        });
-      } else {
-        onSuggestion({
-          content: actualContent
-        });
-      }
-=======
     if (generatedBody && onContentGenerated) {
       onContentGenerated(generatedBody.jsonContent, generatedSubject);
->>>>>>> 797a8cd8
 
       // Keep posthog event from staging merge
       posthog.capture('Create Email AI Assistant Accept');
