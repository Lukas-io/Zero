--- conflicted
+++ resolved
@@ -14,9 +14,6 @@
   headers: additionalHeaders = {},
   threadId,
   fromEmail,
-<<<<<<< HEAD
-}: ISendEmail) {
-=======
   draftId,
 }: {
   to: Sender[];
@@ -30,7 +27,6 @@
   fromEmail?: string;
   draftId?: string;
 }) {
->>>>>>> 7d0c0058
   if (!to || !subject || !message) {
     throw new Error('Missing required fields');
   }
