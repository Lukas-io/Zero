--- conflicted
+++ resolved
@@ -15,32 +15,18 @@
   const theme = settings?.colorTheme || 'system';
 
   return (
-<<<<<<< HEAD
-    // <AISidebarProvider>
-    <JotaiProvider>
-      <NuqsAdapter>
-        <NextThemesProvider {...props} defaultTheme={theme}>
-          <SidebarProvider>
-            <PostHogProvider>
-              <ConfirmDialogProvider>{children}</ConfirmDialogProvider>
-            </PostHogProvider>
-          </SidebarProvider>
-        </NextThemesProvider>
-      </NuqsAdapter>
-    </JotaiProvider>
-    // </AISidebarProvider>
-=======
     <AISidebarProvider>
       <JotaiProvider>
         <NuqsAdapter>
           <NextThemesProvider {...props} defaultTheme={theme}>
             <SidebarProvider>
-              <PostHogProvider>{children}</PostHogProvider>
+              <PostHogProvider>
+              <ConfirmDialogProvider>{children}</ConfirmDialogProvider>
+            </PostHogProvider>
             </SidebarProvider>
           </NextThemesProvider>
         </NuqsAdapter>
       </JotaiProvider>
     </AISidebarProvider>
->>>>>>> a4b9353a
   );
 }