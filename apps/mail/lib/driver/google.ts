--- conflicted
+++ resolved
@@ -6,15 +6,14 @@
   fromBinary,
   sanitizeContext,
   StandardizedError,
-<<<<<<< HEAD
 } from './utils';
-import { parseAddressList, parseFrom, wasSentWithTLS } from '@/lib/email-utils';
+import {
+  formatMimeRecipients,
+  parseAddressList,
+  parseFrom,
+  wasSentWithTLS,
+} from '@/lib/email-utils';
 import type { IOutgoingMessage, Label, ParsedMessage } from '@/types';
-=======
-} from '../driver-utils';
-import { formatMimeRecipients, parseAddressList, parseFrom, wasSentWithTLS } from '@/lib/email-utils';
-import { IOutgoingMessage, Label, ParsedMessage } from '@/types';
->>>>>>> 78b51b9f
 import { sanitizeTipTapHtml } from '../sanitize-tip-tap-html';
 import type { MailManager, ManagerConfig } from './types';
 import { withExponentialBackoff } from '@/app/api/utils';
