{
  "compilerOptions": {
    "target": "ESNext",
    "lib": ["dom", "dom.iterable", "esnext"],
    "types": ["node", "vite/client"],
    "allowJs": true,
    "checkJs": true,
    "skipLibCheck": true,
    "strict": true,
    "noEmit": true,
    "esModuleInterop": true,
    "module": "esnext",
    "moduleResolution": "bundler",
    "resolveJsonModule": true,
    "isolatedModules": true,
    "jsx": "preserve",
    "incremental": true,
    "verbatimModuleSyntax": true,
    "paths": {
<<<<<<< HEAD
      "@/*": ["./*"],
      "@server/*": ["../../../server/*"]
    }
=======
      "@/*": ["./*"]
    },
    "rootDirs": [".", "./.react-router/types"]
>>>>>>> ac85f9ba
  },
  "include": ["**/*.ts", "**/*.tsx", "worker-configuration.d.ts"],
  "exclude": ["node_modules"]
}<|MERGE_RESOLUTION|>--- conflicted
+++ resolved
@@ -17,15 +17,9 @@
     "incremental": true,
     "verbatimModuleSyntax": true,
     "paths": {
-<<<<<<< HEAD
-      "@/*": ["./*"],
-      "@server/*": ["../../../server/*"]
-    }
-=======
       "@/*": ["./*"]
     },
     "rootDirs": [".", "./.react-router/types"]
->>>>>>> ac85f9ba
   },
   "include": ["**/*.ts", "**/*.tsx", "worker-configuration.d.ts"],
   "exclude": ["node_modules"]
