--- conflicted
+++ resolved
@@ -1,51 +1,3 @@
-<<<<<<< HEAD
-import createNextIntlPlugin from "next-intl/plugin";
-import { withSentryConfig } from "@sentry/nextjs";
-import type { NextConfig } from "next";
-
-const nextConfig: NextConfig = {
-  compiler: {
-    removeConsole:
-      process.env.NODE_ENV === "production"
-        ? {
-            exclude: ["warn", "error"],
-          }
-        : undefined,
-  },
-  images: {
-    remotePatterns: [
-      { protocol: "https", hostname: "lh3.googleusercontent.com" },
-      { protocol: "https", hostname: "0.email" },
-      { protocol: "https", hostname: "avatars.githubusercontent.com" },
-    ],
-  },
-  typescript: {
-    ignoreBuildErrors: true,
-  },
-  eslint: {
-    ignoreDuringBuilds: true,
-  },
-  experimental: {
-    serverActions: {
-      bodySizeLimit: "20mb",
-    },
-    reactCompiler: true,
-  },
-  async redirects() {
-    return [
-      {
-        source: "/settings",
-        destination: "/settings/general",
-        permanent: true,
-      },
-      {
-        source: "/mail",
-        destination: "/mail/inbox",
-        permanent: true,
-      },
-    ];
-  },
-=======
 import createNextIntlPlugin from 'next-intl/plugin';
 import type { NextConfig } from 'next';
 
@@ -92,48 +44,8 @@
 			},
 		];
 	},
->>>>>>> b5c8bbf1
 };
 
 const withNextIntl = createNextIntlPlugin('./i18n/request.ts');
 
-<<<<<<< HEAD
-export default withSentryConfig(withNextIntl(nextConfig), {
-  // For all available options, see:
-  // https://www.npmjs.com/package/@sentry/webpack-plugin#options
-
-  org: "zero-email-inc",
-  project: "0email-web",
-
-  // Only print logs for uploading source maps in CI
-  silent: !process.env.CI,
-
-  // For all available options, see:
-  // https://docs.sentry.io/platforms/javascript/guides/nextjs/manual-setup/
-
-  // Upload a larger set of source maps for prettier stack traces (increases build time)
-  widenClientFileUpload: true,
-
-  // Automatically annotate React components to show their full name in breadcrumbs and session replay
-  reactComponentAnnotation: {
-    enabled: true,
-  },
-
-  // Route browser requests to Sentry through a Next.js rewrite to circumvent ad-blockers.
-  // This can increase your server load as well as your hosting bill.
-  // Note: Check that the configured route will not match with your Next.js middleware, otherwise reporting of client-
-  // side errors will fail.
-  tunnelRoute: "/monitoring",
-
-  // Automatically tree-shake Sentry logger statements to reduce bundle size
-  disableLogger: true,
-
-  // Enables automatic instrumentation of Vercel Cron Monitors. (Does not yet work with App Router route handlers.)
-  // See the following for more information:
-  // https://docs.sentry.io/product/crons/
-  // https://vercel.com/docs/cron-jobs
-  automaticVercelMonitors: true,
-});
-=======
-export default withNextIntl(nextConfig);
->>>>>>> b5c8bbf1
+export default withNextIntl(nextConfig);