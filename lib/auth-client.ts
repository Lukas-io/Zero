import { customSessionClient } from "better-auth/client/plugins";
import { createAuthClient } from "better-auth/react";
import type { auth } from "@/lib/auth"; // Import the auth instance as a type

export const authClient = createAuthClient({
  baseURL: process.env.NEXT_PUBLIC_APP_URL,
  plugins: [customSessionClient<typeof auth>()],
});
<<<<<<< HEAD
export const { signIn, signUp, signOut, useSession, getSession, $fetch } = createAuthClient();
=======

export const { signIn, signUp, signOut, useSession, getSession, $fetch } = authClient;
>>>>>>> 44d356df
<|MERGE_RESOLUTION|>--- conflicted
+++ resolved
@@ -6,9 +6,5 @@
   baseURL: process.env.NEXT_PUBLIC_APP_URL,
   plugins: [customSessionClient<typeof auth>()],
 });
-<<<<<<< HEAD
-export const { signIn, signUp, signOut, useSession, getSession, $fetch } = createAuthClient();
-=======
 
-export const { signIn, signUp, signOut, useSession, getSession, $fetch } = authClient;
->>>>>>> 44d356df
+export const { signIn, signUp, signOut, useSession, getSession, $fetch } = authClient;