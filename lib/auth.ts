/* eslint-disable @typescript-eslint/no-explicit-any */
import { connection, user as _user, account } from "@/db/schema";
import { drizzleAdapter } from "better-auth/adapters/drizzle";
import { betterAuth, BetterAuthOptions } from "better-auth";
import { customSession } from "better-auth/plugins";
import { eq } from "drizzle-orm";
import { Resend } from "resend";
import { env } from "./env";
import { db } from "@/db";

// If there is no resend key, it might be a local dev environment
// In that case, we don't want to send emails and just log them
const resend = env.RESEND_API_KEY
  ? new Resend(env.RESEND_API_KEY)
  : { emails: { send: async (...args: any[]) => console.log(args) } };

const options = {
  database: drizzleAdapter(db, {
    provider: "pg",
  }),
  advanced: {
    ipAddress: {
      disableIpTracking: true,
    },
  },
  session: {
    expiresIn: 60 * 60 * 24 * 7, // 7 days
    updateAge: 60 * 60 * 24, // 1 day (every 1 day the session expiration is updated)
  },
  socialProviders: {
    google: {
<<<<<<< HEAD
      scope: ["https://mail.google.com/"],
      clientId: process.env.GOOGLE_CLIENT_ID as string,
      clientSecret: process.env.GOOGLE_CLIENT_SECRET as string,
=======
      // Remove this before going to prod, it's to force to get `refresh_token` from google, some users don't have it yet.
      prompt: "consent",
      accessType: "offline",
      scope: ["https://www.googleapis.com/auth/gmail.modify"],
      clientId: env.GOOGLE_CLIENT_ID,
      clientSecret: env.GOOGLE_CLIENT_SECRET,
    },
    github: {
      clientId: env.GITHUB_CLIENT_ID,
      clientSecret: env.GITHUB_CLIENT_SECRET,
>>>>>>> 44d356df
    },
  },
  emailAndPassword: {
    enabled: false,
    requireEmailVerification: true,
    sendResetPassword: async ({ user, url }) => {
      await resend.emails.send({
        from: "Mail0 <onboarding@mail0.io>",
        to: user.email,
        subject: "Reset your password",
        html: `
          <h2>Reset Your Password</h2>
          <p>Click the link below to reset your password:</p>
          <a href="${url}">${url}</a>
          <p>If you didn't request this, you can safely ignore this email.</p>
        `,
      });
    },
  },
  emailVerification: {
    sendOnSignUp: false,
    autoSignInAfterVerification: true,
    sendVerificationEmail: async ({ user, token }) => {
      const verificationUrl = `${env.NEXT_PUBLIC_APP_URL}/api/auth/verify-email?token=${token}&callbackURL=/connect-emails`;

      await resend.emails.send({
        from: "Mail0 <onboarding@mail0.io>",
        to: user.email,
        subject: "Verify your Mail0 account",
        html: `
          <h2>Verify Your Mail0 Account</h2>
          <p>Click the link below to verify your email:</p>
          <a href="${verificationUrl}">${verificationUrl}</a>
        `,
      });
    },
  },
  plugins: [
    customSession(async ({ user, session }) => {
      const [foundUser] = await db
        .select({
          activeConnectionId: _user.defaultConnectionId,
        })
        .from(_user)
        .where(eq(_user.id, user.id))
        .limit(1);
      if (!foundUser.activeConnectionId) {
        const [defaultConnection] = await db
          .select()
          .from(connection)
          .where(eq(connection.userId, user.id))
          .limit(1);
        if (!defaultConnection) {
          // find the user account the user has
          const [userAccount] = await db
            .select()
            .from(account)
            .where(eq(account.userId, user.id))
            .limit(1);
          if (userAccount) {
            // create a new connection
            const [newConnection] = await db.insert(connection).values({
              id: crypto.randomUUID(),
              userId: user.id,
              email: user.email,
              name: user.name,
              picture: user.image,
              accessToken: userAccount.accessToken,
              refreshToken: userAccount.refreshToken,
              scope: userAccount.scope,
              providerId: userAccount.providerId,
              expiresAt: new Date(
                Date.now() + (userAccount.accessTokenExpiresAt?.getTime() || 3600000),
              ),
              createdAt: new Date(),
              updatedAt: new Date(),
            } as any);
            // this type error is pissing me tf off
            if (newConnection) {
              console.log("Created new connection for user", newConnection);
            }
          }
        }
        return {
          connectionId: defaultConnection ? defaultConnection.id : null,
          user,
          session,
        };
      }
      return {
        connectionId: foundUser.activeConnectionId,
        user,
        session,
      };
    }),
  ],
} satisfies BetterAuthOptions;

export const auth = betterAuth({
  ...options,
  trustedOrigins: env.BETTER_AUTH_TRUSTED_ORIGINS ?? [],
});<|MERGE_RESOLUTION|>--- conflicted
+++ resolved
@@ -29,11 +29,6 @@
   },
   socialProviders: {
     google: {
-<<<<<<< HEAD
-      scope: ["https://mail.google.com/"],
-      clientId: process.env.GOOGLE_CLIENT_ID as string,
-      clientSecret: process.env.GOOGLE_CLIENT_SECRET as string,
-=======
       // Remove this before going to prod, it's to force to get `refresh_token` from google, some users don't have it yet.
       prompt: "consent",
       accessType: "offline",
@@ -44,7 +39,6 @@
     github: {
       clientId: env.GITHUB_CLIENT_ID,
       clientSecret: env.GITHUB_CLIENT_SECRET,
->>>>>>> 44d356df
     },
   },
   emailAndPassword: {
