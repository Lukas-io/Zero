--- conflicted
+++ resolved
@@ -4625,10 +4625,6 @@
   tslib@2.8.1:
     resolution: {integrity: sha512-oJFu94HQb+KVduSUQL7wnpmqnfmLsOA/nAh6b6EH0wCEoK0/mPeXU6c3wKDV83MkOuHPRHtSXKKU99IBazS/2w==}
 
-<<<<<<< HEAD
-  tunnel-rat@0.1.2:
-    resolution: {integrity: sha512-lR5VHmkPhzdhrM092lI2nACsLO4QubF0/yoOhzX7c+wIpbN1GjHNzCc91QlpxBi+cnx8vVJ+Ur6vL5cEoQPFpQ==}
-=======
   turbo-darwin-64@2.4.2:
     resolution: {integrity: sha512-HFfemyWB60CJtEvVQj9yby5rkkWw9fLAdLtAPGtPQoU3tKh8t/uzCAZKso2aPVbib9vGUuGbPGoGpaRXdVhj5g==}
     cpu: [x64]
@@ -4662,7 +4658,6 @@
   turbo@2.4.2:
     resolution: {integrity: sha512-Qxi0ioQCxMRUCcHKHZkTnYH8e7XCpNfg9QiJcyfWIc+ZXeaCjzV5rCGlbQlTXMAtI8qgfP8fZADv3CFtPwqdPQ==}
     hasBin: true
->>>>>>> 2c768457
 
   type-check@0.4.0:
     resolution: {integrity: sha512-XleUoc9uwGXqjWwXaUTZAmzMcFZ5858QA2vvx1Ur5xIcixXIP+8LnFDgRplU30us6teqdlskFfu+ae4K79Ooew==}
@@ -9465,15 +9460,6 @@
 
   tslib@2.8.1: {}
 
-<<<<<<< HEAD
-  tunnel-rat@0.1.2(@types/react@19.0.8)(react@19.0.0):
-    dependencies:
-      zustand: 4.5.6(@types/react@19.0.8)(react@19.0.0)
-    transitivePeerDependencies:
-      - '@types/react'
-      - immer
-      - react
-=======
   turbo-darwin-64@2.4.2:
     optional: true
 
@@ -9500,7 +9486,6 @@
       turbo-linux-arm64: 2.4.2
       turbo-windows-64: 2.4.2
       turbo-windows-arm64: 2.4.2
->>>>>>> 2c768457
 
   type-check@0.4.0:
     dependencies:
